from typing import List
from collections.abc import Callable
from torch.nn import Module
from pfhedge.nn import (
    MultiLayerPerceptron,
    HedgeLoss,
    EntropicRiskMeasure,
    EntropicLoss,
    ExpectedShortfall,
)
from pfhedge.instruments import BaseInstrument, BasePrimary, BaseDerivative
from pfhedge.instruments import (
    BrownianStock,
    HestonStock,
    MertonJumpStock,
    RoughBergomiStock,
    LocalVolatilityStock,
)
from pfhedge.instruments import (
    EuropeanOption,
    EuropeanBinaryOption,
    LookbackOption,
    AmericanBinaryOption,
    VarianceSwap,
    AsianOption,
    EuropeanForwardStartOption,
    FloatingAsianOption,
)
from pfhedge.instruments import MultiDerivative
from utils import list_derivative, make_linear_volatility
from models import MultiLayerHybrid, NoTransactionBandNet
<<<<<<< HEAD
from quantum_circuits import (
    QuantumCircuit,
    SimpleQuantumCircuit,
    ReuploadingQuantumCircuit,
)
=======
from quantum_circuits import QuantumCircuit,SimpleQuantumCircuit,ReuploadingQuantumCircuit
>>>>>>> 6147d799
from clauses import add_cap_clause, add_knockin_clause, add_knockout_clause


def dict_without_keys(dictionary: dict, *args: tuple[str]):
    copy = dict()
    for key in dictionary.keys():
        if not key in args:
            copy[key] = dictionary[key]
    return copy


def make_variance_function(config: dict) -> Callable:
    options = {"linear": make_linear_volatility}
    variance_type = options[config.get("type", "linear")]
    cfg = dict_without_keys(config, "type")
    return variance_type(**cfg)


def make_underlier(config: dict) -> BasePrimary:
    options = {
        "BrownianStock": BrownianStock,
        "HestonStock": HestonStock,
        "MertonJumpStock": MertonJumpStock,
        "RoughBergomiStock": RoughBergomiStock,
        "LocalVolatilityStock": LocalVolatilityStock,
    }
    underlier_type = options[config.get("type", "BrownianStock")]
    if underlier_type == LocalVolatilityStock:
        sigma_fn = make_variance_function(config.get("sigma_fn", {}))
        cfg = dict_without_keys(config, "type", "sigma_fn")
        return underlier_type(sigma_fn=sigma_fn, **cfg)
    cfg = dict_without_keys(config, "type")
    return underlier_type(**cfg)


def add_clause(config: dict, derivative: BaseDerivative):
    options = {
        "cap": add_cap_clause,
        "knockout": add_knockout_clause,
        "knockin": add_knockin_clause,
    }
    clause_type = options.get(config.get("type", "none"), None)
    if clause_type is None:
        return
    cfg = dict_without_keys(config, "type")
    clause_type(derivative, **cfg)


def make_derivative(config: dict, underlier: BasePrimary) -> BaseDerivative:
    options = {
        "EuropeanOption": EuropeanOption,
        "EuropeanBinaryOption": EuropeanBinaryOption,
        "AmericanBinaryOption": AmericanBinaryOption,
        "LookbackOption": LookbackOption,
        "VarianceSwap": VarianceSwap,
        "AsianOption": AsianOption,
        "EuropeanForwardStartOption": EuropeanForwardStartOption,
        "FloatingAsianOption": FloatingAsianOption,
        "MultiDerivative": MultiDerivative,
    }
    derivative_type = options[config.get("type", "EuropeanOption")]
    if derivative_type == MultiDerivative:
        derivatives_cfg = config.get("derivatives", [])
        derivatives = [make_derivative(entry, underlier) for entry in derivatives_cfg]
        return MultiDerivative(underlier, derivatives)
    cfg = dict_without_keys(config, "type", "cost", "clauses")
    derivative = derivative_type(underlier=underlier, **cfg)
    for clause in config.get("clauses", []):
        add_clause(clause, derivative)
    return derivative


def make_hedge(config: dict, underlier: BasePrimary) -> List[BaseInstrument]:
    hedge = []
    if config.get("underlier", True):
        hedge.append(underlier)
    derivative_list = config.get("derivatives", [])
    for entry in derivative_list:
        der = make_derivative(entry, underlier)
        list_derivative(der, entry.get("cost", 0.0))
        hedge.append(der)
    return hedge


def make_circuit(config: dict) -> QuantumCircuit:
<<<<<<< HEAD
    options = {
        "SimpleQuantumCircuit": SimpleQuantumCircuit,
        "ReuploadingQuantumCircuit": ReuploadingQuantumCircuit,
    }
    model_type = options[config.get("type", "SimpleQuantumCircuit")]
    cfg = dict_without_keys(config, "type")
    return model_type(**cfg)


=======
        options = {'SimpleQuantumCircuit': SimpleQuantumCircuit,
                   'ReuploadingQuantumCircuit': ReuploadingQuantumCircuit
                   }
        model_type = options[config.get('type','SimpleQuantumCircuit')]
        cfg = dict_without_keys(config,'type')
        return model_type(**cfg)
>>>>>>> 6147d799
def make_model(config: dict, n_hedges: int, derivative: BaseDerivative) -> Module:
    options = {
        "MultiLayerPerceptron": MultiLayerPerceptron,
        "MultiLayerHybrid": MultiLayerHybrid,
    }
    model_type = options[config.get("type", "MultiLayerPerceptron")]
    NTB = config.get("NTB", True)
    if NTB:
        if n_hedges != 1:
            raise ValueError(
                "No Transaction Band not supported for more than one hedging instrument."
            )
        else:
            n_hedges = 2
    if model_type == MultiLayerPerceptron:
        cfg = dict_without_keys(config, "type", "NTB")
        model = model_type(out_features=n_hedges, **cfg)
    if model_type == MultiLayerHybrid:
        circuit_config = config.get("circuit", {})
        circuit = make_circuit(circuit_config)
        cfg = dict_without_keys(config, "type", "NTB", "circuit")
        model = MultiLayerHybrid(quantum=circuit, out_features=n_hedges, **cfg)
    if NTB:
        model = NoTransactionBandNet(derivative, model)
    return model


def make_criterion(config: dict) -> HedgeLoss:
    options = {
        "ExpectedShortfall": ExpectedShortfall,
        "EntropicRiskMeasure": EntropicRiskMeasure,
        "EntropicLoss": EntropicLoss,
    }
    loss_type = options[config.get("type", "ExpectedShortfall")]
    cfg = dict_without_keys(config, "type")
    return loss_type(**cfg)<|MERGE_RESOLUTION|>--- conflicted
+++ resolved
@@ -29,15 +29,12 @@
 from pfhedge.instruments import MultiDerivative
 from utils import list_derivative, make_linear_volatility
 from models import MultiLayerHybrid, NoTransactionBandNet
-<<<<<<< HEAD
 from quantum_circuits import (
     QuantumCircuit,
     SimpleQuantumCircuit,
     ReuploadingQuantumCircuit,
 )
-=======
-from quantum_circuits import QuantumCircuit,SimpleQuantumCircuit,ReuploadingQuantumCircuit
->>>>>>> 6147d799
+
 from clauses import add_cap_clause, add_knockin_clause, add_knockout_clause
 
 
@@ -123,7 +120,6 @@
 
 
 def make_circuit(config: dict) -> QuantumCircuit:
-<<<<<<< HEAD
     options = {
         "SimpleQuantumCircuit": SimpleQuantumCircuit,
         "ReuploadingQuantumCircuit": ReuploadingQuantumCircuit,
@@ -132,15 +128,6 @@
     cfg = dict_without_keys(config, "type")
     return model_type(**cfg)
 
-
-=======
-        options = {'SimpleQuantumCircuit': SimpleQuantumCircuit,
-                   'ReuploadingQuantumCircuit': ReuploadingQuantumCircuit
-                   }
-        model_type = options[config.get('type','SimpleQuantumCircuit')]
-        cfg = dict_without_keys(config,'type')
-        return model_type(**cfg)
->>>>>>> 6147d799
 def make_model(config: dict, n_hedges: int, derivative: BaseDerivative) -> Module:
     options = {
         "MultiLayerPerceptron": MultiLayerPerceptron,
