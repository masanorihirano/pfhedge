--- conflicted
+++ resolved
@@ -1,11 +1,21 @@
 import pennylane as qml
-<<<<<<< HEAD
+from abc import ABC,abstractmethod
 import numpy as np
 import jax
-class SimpleQuantumCircuit:
-    def __init__(self, n_qubits, n_layers, n_measurements = 0):
+class QuantumCircuit(ABC):
+    def __init__(self) -> None:
+        super().__init__()
+        self.n_inputs = 0
+        self.n_outputs = 0
+        self.qnodes = []
+
+class SimpleQuantumCircuit(QuantumCircuit):
+    def __init__(self, n_qubits=2, n_layers=4, n_measurements = 0):
+        super().__init__()
         if n_measurements == 0:
             n_measurements = n_qubits
+        self.n_inputs = n_qubits
+        self.n_outputs = n_measurements
         dev = qml.device('default.qubit.jax', wires=n_qubits)
         weights = self._get_weights((n_layers,n_qubits))
         self.qnodes = [self._make_qnode(n_qubits,dev,weights,i) for i in range(n_measurements)]
@@ -14,29 +24,6 @@
         @jax.jit
         @qml.qnode(dev, interface='jax', shots=None, diff_method='best')
         def qnode(inputs):
-=======
-from abc import ABC,abstractmethod
-class QuantumCircuit(ABC):
-    def __init__(self) -> None:
-        super().__init__()
-        self.n_inputs = 0
-        self.n_outputs = 0
-    @abstractmethod
-    def get_module(self):
-        raise NotImplementedError()
-
-class SimpleQuantumCircuit(QuantumCircuit):
-    def __init__(self, n_qubits=2, n_layers=4):
-        super().__init__()
-        dev = qml.device('default.qubit', wires=n_qubits)
-        self.qnode = self._make_qnode(n_qubits,dev)
-        self.weight_shapes = self._make_weight_shapes(n_qubits,n_layers)
-        self.n_inputs = n_qubits
-        self.n_outputs = n_qubits
-    def _make_qnode(self, n_qubits, dev):
-        @qml.qnode(dev)
-        def qnode(inputs, weights):
->>>>>>> 6c1febff
             qml.AngleEmbedding(inputs, wires=range(n_qubits))
             qml.BasicEntanglerLayers(weights, wires=range(n_qubits))
             #return [qml.expval(qml.PauliZ(wires=i)) for i in range(n_qubits)]
