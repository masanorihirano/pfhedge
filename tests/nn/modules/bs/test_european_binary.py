from typing import Optional
from typing import Union

import pytest
import torch
from torch.testing import assert_close

import pfhedge.autogreek as autogreek
from pfhedge.features._getter import get_feature
from pfhedge.instruments import BrownianStock
from pfhedge.instruments import EuropeanBinaryOption
from pfhedge.nn import BSEuropeanBinaryOption

from ._base import _TestBSModule
from ._utils import compute_delta
from ._utils import compute_gamma
from ._utils import compute_price


class TestBSEuropeanBinaryOption(_TestBSModule):
    def setup_class(self):
        torch.manual_seed(42)

    def test_repr(self):
        m = BSEuropeanBinaryOption()
        assert repr(m) == "BSEuropeanBinaryOption(strike=1.)"

        derivative = EuropeanBinaryOption(BrownianStock(), strike=1.1)
        m = BSEuropeanBinaryOption.from_derivative(derivative)
        assert repr(m) == "BSEuropeanBinaryOption(strike=1.1000)"

        derivative = EuropeanBinaryOption(BrownianStock(), strike=1.1, call=False)
        m = BSEuropeanBinaryOption.from_derivative(derivative)
        assert repr(m) == "BSEuropeanBinaryOption(call=False, strike=1.1000)"

    def test_features(self):
        m = BSEuropeanBinaryOption()
        assert m.inputs() == ["log_moneyness", "time_to_maturity", "volatility"]
        _ = [get_feature(f) for f in m.inputs()]

<<<<<<< HEAD
    def test_delta_limit(self, device: Optional[Union[str, torch.device]] = "cpu"):
=======
    def test_delta_limit(self, device: str = "cpu"):
>>>>>>> 98fc9ee1
        c = BSEuropeanBinaryOption().to(device)
        p = BSEuropeanBinaryOption(call=False).to(device)

        # delta = 0 for spot --> +0
        result = compute_delta(c, torch.tensor([[-10.0, 1.0, 0.2]]).to(device))
        assert_close(result, torch.tensor([0.0]).to(device))
        result = compute_delta(p, torch.tensor([[-10.0, 1.0, 0.2]]).to(device))
        assert_close(result, torch.tensor([0.0]).to(device))

        # delta = 0 for spot --> +inf
        result = compute_delta(c, torch.tensor([[10.0, 1.0, 0.2]]).to(device))
        assert_close(result, torch.tensor([0.0]).to(device))
        result = compute_delta(p, torch.tensor([[10.0, 1.0, 0.2]]).to(device))
        assert_close(result, torch.tensor([0.0]).to(device))

        # delta = 0 for time --> +0
        result = compute_delta(c, torch.tensor([[-0.01, 1e-10, 0.2]]).to(device))
        assert_close(result, torch.tensor([0.0]).to(device))
        result = compute_delta(p, torch.tensor([[-0.01, 1e-10, 0.2]]).to(device))
        assert_close(result, torch.tensor([0.0]).to(device))

        result = compute_delta(c, torch.tensor([[0.01, 1e-10, 0.2]]).to(device))
        assert_close(result, torch.tensor([0.0]).to(device))
        result = compute_delta(p, torch.tensor([[0.01, 1e-10, 0.2]]).to(device))
        assert_close(result, torch.tensor([0.0]).to(device))

        # delta = 0 for volatility --> +0
        result = compute_delta(c, torch.tensor([[-0.01, 1.0, 1e-10]]).to(device))
        assert_close(result, torch.tensor([0.0]).to(device))
        result = compute_delta(p, torch.tensor([[-0.01, 1.0, 1e-10]]).to(device))
        assert_close(result, torch.tensor([0.0]).to(device))
<<<<<<< HEAD

        result = compute_delta(c, torch.tensor([[0.01, 1.0, 1e-10]]).to(device))
        assert_close(result, torch.tensor([0.0]).to(device))
        result = compute_delta(p, torch.tensor([[0.01, 1.0, 1e-10]]).to(device))
        assert_close(result, torch.tensor([0.0]).to(device))

    @pytest.mark.gpu
    def test_delta_limit_gpu(self):
        self.test_delta_limit(device="cuda")

    def test_gamma_limit(self, device: Optional[Union[str, torch.device]] = "cpu"):
=======

        result = compute_delta(c, torch.tensor([[0.01, 1.0, 1e-10]]).to(device))
        assert_close(result, torch.tensor([0.0]).to(device))
        result = compute_delta(p, torch.tensor([[0.01, 1.0, 1e-10]]).to(device))
        assert_close(result, torch.tensor([0.0]).to(device))

    @pytest.mark.gpu
    def test_delta_limit_gpu(self):
        self.test_delta_limit(device="cuda")

    def test_gamma_limit(self, device: str = "cpu"):
>>>>>>> 98fc9ee1
        c = BSEuropeanBinaryOption().to(device)
        p = BSEuropeanBinaryOption(call=False).to(device)

        # gamma = 0 for spot --> +0
        result = compute_gamma(c, torch.tensor([[-10.0, 1.0, 0.2]]).to(device))
        assert_close(result, torch.tensor([0.0]).to(device))
        result = compute_gamma(p, torch.tensor([[-10.0, 1.0, 0.2]]).to(device))
        assert_close(result, torch.tensor([0.0]).to(device))

        # gamma = 0 for spot --> +inf
        result = compute_gamma(c, torch.tensor([[10.0, 1.0, 0.2]]).to(device))
        assert_close(result, torch.tensor([0.0]).to(device))
        result = compute_gamma(p, torch.tensor([[10.0, 1.0, 0.2]]).to(device))
        assert_close(result, torch.tensor([0.0]).to(device))

        # gamma = 0 for time --> +0
        result = compute_gamma(c, torch.tensor([[-0.01, 1e-10, 0.2]]).to(device))
        assert_close(result, torch.tensor([0.0]).to(device))
        result = compute_gamma(p, torch.tensor([[-0.01, 1e-10, 0.2]]).to(device))
        assert_close(result, torch.tensor([0.0]).to(device))

        result = compute_gamma(c, torch.tensor([[0.01, 1e-10, 0.2]]).to(device))
        assert_close(result, torch.tensor([0.0]).to(device))
        result = compute_gamma(p, torch.tensor([[0.01, 1e-10, 0.2]]).to(device))
        assert_close(result, torch.tensor([0.0]).to(device))

        # gamma = 0 for volatility --> +0
        result = compute_gamma(c, torch.tensor([[-0.01, 1.0, 1e-10]]).to(device))
        assert_close(result, torch.tensor([0.0]).to(device))
        result = compute_gamma(p, torch.tensor([[-0.01, 1.0, 1e-10]]).to(device))
        assert_close(result, torch.tensor([0.0]).to(device))

        result = compute_gamma(c, torch.tensor([[0.01, 1.0, 1e-10]]).to(device))
        assert_close(result, torch.tensor([0.0]).to(device))
        result = compute_gamma(p, torch.tensor([[0.01, 1.0, 1e-10]]).to(device))
        assert_close(result, torch.tensor([0.0]).to(device))

    @pytest.mark.gpu
    def test_gamma_limit_gpu(self):
        self.test_gamma_limit(device="cuda")

<<<<<<< HEAD
    def test_price_limit(self, device: Optional[Union[str, torch.device]] = "cpu"):
=======
    def test_price_limit(self, device: str = "cpu"):
>>>>>>> 98fc9ee1
        c = BSEuropeanBinaryOption().to(device)
        p = BSEuropeanBinaryOption(call=False).to(device)

        # price = 0 (call), 1 (put) for spot --> +0
        result = compute_price(c, torch.tensor([[-10.0, 1.0, 0.2]]).to(device))
        assert_close(result, torch.tensor([0.0]).to(device))
        result = compute_price(p, torch.tensor([[-10.0, 1.0, 0.2]]).to(device))
        assert_close(result, torch.tensor([1.0]).to(device))

        # price = 1 (call), 1 (put) for spot --> +inf
        result = compute_price(c, torch.tensor([[10.0, 1.0, 0.2]]).to(device))
        assert_close(result, torch.tensor([1.0]).to(device))
        result = compute_price(p, torch.tensor([[10.0, 1.0, 0.2]]).to(device))
        assert_close(result, torch.tensor([0.0]).to(device))

        # price = 0 (call), 1 (put) for spot < strike and time --> +0
        result = compute_price(c, torch.tensor([[-0.01, 1e-10, 0.2]]).to(device))
        assert_close(result, torch.tensor([0.0]).to(device))
        result = compute_price(p, torch.tensor([[-0.01, 1e-10, 0.2]]).to(device))
        assert_close(result, torch.tensor([1.0]).to(device))

        # price = 1 (call), 0 (put) for spot > strike and time --> +0
        result = compute_price(c, torch.tensor([[0.01, 1e-10, 0.2]]).to(device))
        assert_close(result, torch.tensor([1.0]).to(device))
        result = compute_price(p, torch.tensor([[0.01, 1e-10, 0.2]]).to(device))
        assert_close(result, torch.tensor([0.0]).to(device))

        # price = 0 (call), 1 (put) for spot < strike and volatility --> +0
        result = compute_price(c, torch.tensor([[-0.01, 1.0, 1e-10]]).to(device))
        assert_close(result, torch.tensor([0.0]).to(device))
        result = compute_price(p, torch.tensor([[-0.01, 1.0, 1e-10]]).to(device))
        assert_close(result, torch.tensor([1.0]).to(device))

        # price = 0 (call), 1 (put) for spot > strike and volatility --> +0
        result = compute_price(c, torch.tensor([[0.01, 1.0, 1e-10]]).to(device))
        assert_close(result, torch.tensor([1.0]).to(device))
        result = compute_price(p, torch.tensor([[0.01, 1.0, 1e-10]]).to(device))
        assert_close(result, torch.tensor([0.0]).to(device))

    @pytest.mark.gpu
    def test_price_limit_gpu(self):
        self.test_price_limit(device="cuda")

<<<<<<< HEAD
    def test_price_monte_carlo(
        self, device: Optional[Union[str, torch.device]] = "cpu"
    ):
=======
    def test_price_monte_carlo(self, device: str = "cpu"):
>>>>>>> 98fc9ee1
        d = EuropeanBinaryOption(BrownianStock()).to(device)
        m = BSEuropeanBinaryOption.from_derivative(d).to(device)
        torch.manual_seed(42)
        d.simulate(n_paths=int(1e6))

        input = torch.tensor([[0.0, d.maturity, d.ul().sigma]]).to(device)
        result = compute_price(m, input)
        expect = d.payoff().mean(0, keepdim=True)
        assert_close(result, expect, rtol=1e-2, atol=0.0)

        d = EuropeanBinaryOption(BrownianStock(), call=False).to(device)
        m = BSEuropeanBinaryOption.from_derivative(d).to(device)
        torch.manual_seed(42)
        d.simulate(n_paths=int(1e6))

        input = torch.tensor([[0.0, d.maturity, d.ul().sigma]]).to(device)
        result = compute_price(m, input)
        expect = d.payoff().mean(0, keepdim=True)
        assert_close(result, expect, rtol=1e-2, atol=0.0)

    @pytest.mark.gpu
    def test_price_monte_carlo_gpu(self):
        self.test_price_monte_carlo(device="cuda")

    @pytest.mark.parametrize("call", [True, False])
<<<<<<< HEAD
    def test_autogreek(self, call, device: Optional[Union[str, torch.device]] = "cpu"):
=======
    def test_autogreek(self, call, device: str = "cpu"):
>>>>>>> 98fc9ee1
        m = BSEuropeanBinaryOption(call=call).to(device)
        s = torch.linspace(-0.5, 0.5, 10).to(device)
        t = torch.full_like(s, 1.0)
        v = torch.full_like(s, 0.2)

        result = m.delta(s, t, v)
        expect = autogreek.delta(
            m.price, log_moneyness=s, time_to_maturity=t, volatility=v, strike=1.0
        )
        assert_close(result, expect, atol=0, rtol=1e-4)

        result = m.gamma(s, t, v)
        expect = autogreek.gamma(
            m.price, log_moneyness=s, time_to_maturity=t, volatility=v, strike=1.0
        )
        assert_close(result, expect, atol=0, rtol=1e-4)

        result = m.vega(s, t, v)
        expect = autogreek.vega(
            m.price, log_moneyness=s, time_to_maturity=t, volatility=v, strike=1.0
        )
        assert_close(result, expect, atol=0, rtol=1e-4)

        result = m.theta(s, t, v)
        expect = autogreek.theta(
            m.price, log_moneyness=s, time_to_maturity=t, volatility=v, strike=1.0
        )
        assert_close(result, expect, atol=0, rtol=1e-4)

    @pytest.mark.gpu
<<<<<<< HEAD
    @pytest.mark.parametrize("call", [True, False])
    def test_autogreek_gpu(self, call: bool):
        self.test_autogreek(call, device="cuda")

    @pytest.mark.parametrize("call", [True, False])
    def test_delta_2(
        self, call: bool, device: Optional[Union[str, torch.device]] = "cpu"
    ):
=======
    @pytest.mark.parametrize("call", [True, False])
    def test_autogreek_gpu(self, call: bool):
        self.test_autogreek(call, device="cuda")

    @pytest.mark.parametrize("call", [True, False])
    def test_delta_2(self, call: bool, device: str = "cpu"):
>>>>>>> 98fc9ee1
        m = BSEuropeanBinaryOption(call=call).to(device)
        with pytest.raises(ValueError):
            m.delta(
                torch.tensor(0.0).to(device),
                torch.tensor(-1.0).to(device),
                torch.tensor(0.2).to(device),
            )
        with pytest.raises(ValueError):
            m.delta(
                torch.tensor(0.0).to(device),
                torch.tensor(1.0).to(device),
                torch.tensor(-0.2).to(device),
            )
        result = m.delta(
            torch.tensor(1.0).to(device),
            torch.tensor(1.0).to(device),
            torch.tensor(0).to(device),
        )
        expect = torch.full_like(result, 0.0)
        assert_close(result, expect)
        result = m.delta(
            torch.tensor(1.0).to(device),
            torch.tensor(0.0).to(device),
            torch.tensor(0.1).to(device),
        )
        expect = torch.full_like(result, 0.0)
        assert_close(result, expect)
        result = m.delta(
            torch.tensor(1.0).to(device),
            torch.tensor(0.0).to(device),
            torch.tensor(0.0).to(device),
        )
        expect = torch.full_like(result, 0.0)
        assert_close(result, expect)
        result = m.delta(
            torch.tensor(0.0).to(device),
            torch.tensor(0.0).to(device),
            torch.tensor(0.1).to(device),
        )
        expect = torch.full_like(result, float("inf") if call else -float("inf"))
        assert_close(result, expect)
        result = m.delta(
            torch.tensor(0.0).to(device),
            torch.tensor(0.0).to(device),
            torch.tensor(0.0).to(device),
        )
        expect = torch.full_like(result, float("inf") if call else -float("inf"))
        assert_close(result, expect)

    @pytest.mark.gpu
    @pytest.mark.parametrize("call", [True, False])
    def test_delta_2_gpu(self, call: bool):
        self.test_delta_2(call, device="cuda")

    @pytest.mark.parametrize("call", [True, False])
<<<<<<< HEAD
    def test_delta_3(
        self, call: bool, device: Optional[Union[str, torch.device]] = "cpu"
    ):
        derivative = EuropeanBinaryOption(BrownianStock(), call=call).to(device)
        m = BSEuropeanBinaryOption.from_derivative(derivative).to(device)
        m2 = BSEuropeanBinaryOption(call=call).to(device)
        with pytest.raises(AttributeError):
            m.delta(None, torch.tensor(1).to(device), torch.tensor(2).to(device))
        with pytest.raises(AttributeError):
            m.delta(torch.tensor(1).to(device), None, torch.tensor(2).to(device))
        with pytest.raises(AttributeError):
=======
    def test_delta_3(self, call: bool, device: str = "cpu"):
        derivative = EuropeanBinaryOption(BrownianStock(), call=call).to(device)
        m = BSEuropeanBinaryOption.from_derivative(derivative).to(device)
        m2 = BSEuropeanBinaryOption(call=call).to(device)
        with pytest.raises(AttributeError):
            m.delta(None, torch.tensor(1).to(device), torch.tensor(2).to(device))
        with pytest.raises(AttributeError):
            m.delta(torch.tensor(1).to(device), None, torch.tensor(2).to(device))
        with pytest.raises(AttributeError):
>>>>>>> 98fc9ee1
            m.delta(torch.tensor(1), torch.tensor(2), None)
        torch.manual_seed(42)
        derivative.simulate(n_paths=1)
        result = m.delta()
        expect = m2.delta(
            derivative.log_moneyness(),
            derivative.time_to_maturity(),
            derivative.underlier.volatility,
        )
        assert_close(result, expect)
        result = m.delta(
            None, derivative.time_to_maturity(), derivative.underlier.volatility
        )
        assert_close(result, expect)
        result = m.delta(
            derivative.log_moneyness(), None, derivative.underlier.volatility
        )
        assert_close(result, expect)
        result = m.delta(
            derivative.log_moneyness(), derivative.time_to_maturity(), None
        )
        assert_close(result, expect)
        with pytest.raises(ValueError):
            m2.delta(
                None, derivative.time_to_maturity(), derivative.underlier.volatility
            )
        with pytest.raises(ValueError):
            m2.delta(derivative.log_moneyness(), None, derivative.underlier.volatility)
        with pytest.raises(ValueError):
            m2.delta(derivative.log_moneyness(), derivative.time_to_maturity(), None)

    @pytest.mark.gpu
    @pytest.mark.parametrize("call", [True, False])
    def test_delta_3_gpu(self, call: bool):
        self.test_delta_3(call, device="cuda")

<<<<<<< HEAD
    def test_gamma(self, device: Optional[Union[str, torch.device]] = "cpu"):
=======
    def test_gamma(self, device: str = "cpu"):
>>>>>>> 98fc9ee1
        m = BSEuropeanBinaryOption().to(device)
        result = m.gamma(
            torch.tensor(0.01).to(device),
            torch.tensor(1.0).to(device),
            torch.tensor(0.2).to(device),
        )
        expect = torch.tensor(-1.4645787477493286).to(device)
        assert_close(result, expect)

    @pytest.mark.gpu
    def test_gamma_gpu(self):
        self.test_gamma(device="cuda")

    @pytest.mark.parametrize("call", [True, False])
<<<<<<< HEAD
    def test_gamma_valueerror(
        self, call: bool, device: Optional[Union[str, torch.device]] = "cpu"
    ):
=======
    def test_gamma_valueerror(self, call: bool, device: str = "cpu"):
>>>>>>> 98fc9ee1
        m = BSEuropeanBinaryOption(call=call).to(device)
        with pytest.raises(ValueError):
            m.gamma(
                torch.tensor(0.0).to(device),
                torch.tensor(-1.0).to(device),
                torch.tensor(0.2).to(device),
            )
        with pytest.raises(ValueError):
            m.gamma(
                torch.tensor(0.0).to(device),
                torch.tensor(1.0).to(device),
                torch.tensor(-0.2).to(device),
            )

    @pytest.mark.gpu
    @pytest.mark.parametrize("call", [True, False])
    def test_gamma_valueerror_gpu(self, call: bool):
        self.test_gamma_valueerror(call, device="cuda")

    @pytest.mark.parametrize("call", [True, False])
<<<<<<< HEAD
    def test_gamma_3(
        self, call: bool, device: Optional[Union[str, torch.device]] = "cpu"
    ):
        derivative = EuropeanBinaryOption(BrownianStock(), call=call).to(device)
        m = BSEuropeanBinaryOption.from_derivative(derivative).to(device)
        m2 = BSEuropeanBinaryOption(call=call).to(device)
        with pytest.raises(AttributeError):
            m.gamma(None, torch.tensor(1).to(device), torch.tensor(2).to(device))
        with pytest.raises(AttributeError):
            m.gamma(torch.tensor(1).to(device), None, torch.tensor(2).to(device))
        with pytest.raises(AttributeError):
=======
    def test_gamma_3(self, call: bool, device: str = "cpu"):
        derivative = EuropeanBinaryOption(BrownianStock(), call=call).to(device)
        m = BSEuropeanBinaryOption.from_derivative(derivative).to(device)
        m2 = BSEuropeanBinaryOption(call=call).to(device)
        with pytest.raises(AttributeError):
            m.gamma(None, torch.tensor(1).to(device), torch.tensor(2).to(device))
        with pytest.raises(AttributeError):
            m.gamma(torch.tensor(1).to(device), None, torch.tensor(2).to(device))
        with pytest.raises(AttributeError):
>>>>>>> 98fc9ee1
            m.gamma(torch.tensor(1).to(device), torch.tensor(2).to(device), None)
        torch.manual_seed(42)
        derivative.simulate(n_paths=1)
        result = m.gamma()
        expect = m2.gamma(
            derivative.log_moneyness(),
            derivative.time_to_maturity(),
            derivative.underlier.volatility,
        )
        # ToDo: [..., :-1] should be removed
        assert_close(result[..., :-1], expect[..., :-1])
        result = m.gamma(
            None, derivative.time_to_maturity(), derivative.underlier.volatility
        )
        assert_close(result[..., :-1], expect[..., :-1])
        result = m.gamma(
            derivative.log_moneyness(), None, derivative.underlier.volatility
        )
        assert_close(result[..., :-1], expect[..., :-1])
        result = m.gamma(
            derivative.log_moneyness(), derivative.time_to_maturity(), None
        )
        assert_close(result[..., :-1], expect[..., :-1])
        with pytest.raises(ValueError):
            m2.gamma(
                None, derivative.time_to_maturity(), derivative.underlier.volatility
            )
        with pytest.raises(ValueError):
            m2.gamma(derivative.log_moneyness(), None, derivative.underlier.volatility)
        with pytest.raises(ValueError):
            m2.gamma(derivative.log_moneyness(), derivative.time_to_maturity(), None)

    @pytest.mark.gpu
<<<<<<< HEAD
    @pytest.mark.parametrize("call", [True, False])
    def test_gamma_3_gpu(self, call: bool):
        self.test_gamma_3(call, device="cuda")

    @pytest.mark.parametrize("call", [True, False])
    def test_vega_valueerror(
        self, call: bool, device: Optional[Union[str, torch.device]] = "cpu"
    ):
=======
    @pytest.mark.parametrize("call", [True, False])
    def test_gamma_3_gpu(self, call: bool):
        self.test_gamma_3(call, device="cuda")

    @pytest.mark.parametrize("call", [True, False])
    def test_vega_valueerror(self, call: bool, device: str = "cpu"):
>>>>>>> 98fc9ee1
        m = BSEuropeanBinaryOption(call=call).to(device)
        with pytest.raises(ValueError):
            m.vega(
                torch.tensor(0.0).to(device),
                torch.tensor(-1.0).to(device),
                torch.tensor(0.2).to(device),
            )
        with pytest.raises(ValueError):
            m.vega(
                torch.tensor(0.0).to(device),
                torch.tensor(1.0).to(device),
                torch.tensor(-0.2).to(device),
            )

    @pytest.mark.gpu
    @pytest.mark.parametrize("call", [True, False])
    def test_vega_valueerror_gpu(self, call: bool):
        self.test_vega_valueerror(call, device="cuda")

    @pytest.mark.parametrize("call", [True, False])
<<<<<<< HEAD
    def test_vega_3(
        self, call: bool, device: Optional[Union[str, torch.device]] = "cpu"
    ):
        derivative = EuropeanBinaryOption(BrownianStock(), call=call).to(device)
        m = BSEuropeanBinaryOption.from_derivative(derivative).to(device)
        m2 = BSEuropeanBinaryOption(call=call).to(device)
        with pytest.raises(AttributeError):
            m.vega(None, torch.tensor(1).to(device), torch.tensor(2).to(device))
        with pytest.raises(AttributeError):
            m.vega(torch.tensor(1).to(device), None, torch.tensor(2).to(device))
        with pytest.raises(AttributeError):
=======
    def test_vega_3(self, call: bool, device: str = "cpu"):
        derivative = EuropeanBinaryOption(BrownianStock(), call=call).to(device)
        m = BSEuropeanBinaryOption.from_derivative(derivative).to(device)
        m2 = BSEuropeanBinaryOption(call=call).to(device)
        with pytest.raises(AttributeError):
            m.vega(None, torch.tensor(1).to(device), torch.tensor(2).to(device))
        with pytest.raises(AttributeError):
            m.vega(torch.tensor(1).to(device), None, torch.tensor(2).to(device))
        with pytest.raises(AttributeError):
>>>>>>> 98fc9ee1
            m.vega(torch.tensor(1).to(device), torch.tensor(2).to(device), None)
        torch.manual_seed(42)
        derivative.simulate(n_paths=1)
        result = m.vega()
        expect = m2.vega(
            derivative.log_moneyness(),
            derivative.time_to_maturity(),
            derivative.underlier.volatility,
        )
        # ToDo: [..., :-1] should be removed
        assert_close(result[..., :-1], expect[..., :-1])
        result = m.vega(
            None, derivative.time_to_maturity(), derivative.underlier.volatility
        )
        assert_close(result[..., :-1], expect[..., :-1])
        result = m.vega(
            derivative.log_moneyness(), None, derivative.underlier.volatility
        )
        assert_close(result[..., :-1], expect[..., :-1])
        result = m.vega(derivative.log_moneyness(), derivative.time_to_maturity(), None)
        assert_close(result[..., :-1], expect[..., :-1])
        with pytest.raises(ValueError):
            m2.vega(
                None, derivative.time_to_maturity(), derivative.underlier.volatility
            )
        with pytest.raises(ValueError):
            m2.vega(derivative.log_moneyness(), None, derivative.underlier.volatility)
        with pytest.raises(ValueError):
            m2.vega(derivative.log_moneyness(), derivative.time_to_maturity(), None)

    @pytest.mark.gpu
    @pytest.mark.parametrize("call", [True, False])
    def test_vega_3_gpu(self, call: bool):
        self.test_vega_3(call, device="cuda")

<<<<<<< HEAD
    def test_vega_and_gamma(self, device: Optional[Union[str, torch.device]] = "cpu"):
=======
    def test_vega_and_gamma(self, device: str = "cpu"):
>>>>>>> 98fc9ee1
        m = BSEuropeanBinaryOption().to(device)
        # vega = spot^2 * sigma * (T - t) * gamma
        # See Chapter 5 Appendix A, Bergomi "Stochastic volatility modeling"
        spot = torch.tensor([0.9, 1.0, 1.1]).to(device)
        t = torch.tensor([0.1, 0.2, 0.3]).to(device)
        v = torch.tensor([0.1, 0.2, 0.3]).to(device)
        vega = m.vega(spot.log(), t, v)
        gamma = m.gamma(spot.log(), t, v)
        assert_close(vega, spot.square() * v * t * gamma, atol=1e-3, rtol=0)

    @pytest.mark.gpu
    def test_vega_and_gamma_gpu(self):
        self.test_vega_and_gamma(device="cuda")

    @pytest.mark.parametrize("call", [True, False])
<<<<<<< HEAD
    def test_vega_and_gamma_2(
        self, call: bool, device: Optional[Union[str, torch.device]] = "cpu"
    ):
=======
    def test_vega_and_gamma_2(self, call: bool, device: str = "cpu"):
>>>>>>> 98fc9ee1
        derivative = EuropeanBinaryOption(BrownianStock(), call=call).to(device)
        m = BSEuropeanBinaryOption.from_derivative(derivative).to(device)
        torch.manual_seed(42)
        derivative.simulate(n_paths=1)
        vega = m.vega()
        gamma = m.gamma()
        result = vega[..., :-1]
        expect = (
            derivative.underlier.spot.square()
            * derivative.underlier.volatility
            * derivative.time_to_maturity()
            * gamma
        )[..., :-1]
        assert_close(result, expect, atol=0, rtol=1e-4)

    @pytest.mark.gpu
<<<<<<< HEAD
    @pytest.mark.parametrize("call", [True, False])
    def test_vega_and_gamma_2_gpu(self, call: bool):
        self.test_vega_and_gamma_2(call, device="cuda")

    @pytest.mark.parametrize("call", [True, False])
    def test_theta_2(
        self, call: bool, device: Optional[Union[str, torch.device]] = "cpu"
    ):
=======
    @pytest.mark.parametrize("call", [True, False])
    def test_vega_and_gamma_2_gpu(self, call: bool):
        self.test_vega_and_gamma_2(call, device="cuda")

    @pytest.mark.parametrize("call", [True, False])
    def test_theta_2(self, call: bool, device: str = "cpu"):
>>>>>>> 98fc9ee1
        m = BSEuropeanBinaryOption(call=call).to(device)
        with pytest.raises(ValueError):
            m.theta(
                torch.tensor(0.0).to(device),
                torch.tensor(-1.0).to(device),
                torch.tensor(0.2).to(device),
            )
        with pytest.raises(ValueError):
            m.theta(
                torch.tensor(0.0).to(device),
                torch.tensor(1.0).to(device),
                torch.tensor(-0.2).to(device),
            )

    @pytest.mark.gpu
    @pytest.mark.parametrize("call", [True, False])
    def test_theta_2_gpu(self, call: bool):
        self.test_theta_2(call, device="cuda")

    @pytest.mark.parametrize("call", [True, False])
<<<<<<< HEAD
    def test_theta_3(
        self, call: bool, device: Optional[Union[str, torch.device]] = "cpu"
    ):
        derivative = EuropeanBinaryOption(BrownianStock(), call=call).to(device)
        m = BSEuropeanBinaryOption.from_derivative(derivative).to(device)
        m2 = BSEuropeanBinaryOption(call=call).to(device)
        with pytest.raises(AttributeError):
            m.theta(None, torch.tensor(1).to(device), torch.tensor(2).to(device))
        with pytest.raises(AttributeError):
            m.theta(torch.tensor(1).to(device), None, torch.tensor(2).to(device))
        with pytest.raises(AttributeError):
=======
    def test_theta_3(self, call: bool, device: str = "cpu"):
        derivative = EuropeanBinaryOption(BrownianStock(), call=call).to(device)
        m = BSEuropeanBinaryOption.from_derivative(derivative).to(device)
        m2 = BSEuropeanBinaryOption(call=call).to(device)
        with pytest.raises(AttributeError):
            m.theta(None, torch.tensor(1).to(device), torch.tensor(2).to(device))
        with pytest.raises(AttributeError):
            m.theta(torch.tensor(1).to(device), None, torch.tensor(2).to(device))
        with pytest.raises(AttributeError):
>>>>>>> 98fc9ee1
            m.theta(torch.tensor(1).to(device), torch.tensor(2).to(device), None)
        torch.manual_seed(42)
        derivative.simulate(n_paths=1)
        result = m.theta()
        expect = m2.theta(
            derivative.log_moneyness(),
            derivative.time_to_maturity(),
            derivative.underlier.volatility,
        )
        # ToDo: [..., :-1] should be removed
        assert_close(result[..., :-1], expect[..., :-1])
        result = m.theta(
            None, derivative.time_to_maturity(), derivative.underlier.volatility
        )
        assert_close(result[..., :-1], expect[..., :-1])
        result = m.theta(
            derivative.log_moneyness(), None, derivative.underlier.volatility
        )
        assert_close(result[..., :-1], expect[..., :-1])
        result = m.theta(
            derivative.log_moneyness(), derivative.time_to_maturity(), None
        )
        assert_close(result[..., :-1], expect[..., :-1])
        with pytest.raises(ValueError):
            m2.theta(
                None, derivative.time_to_maturity(), derivative.underlier.volatility
            )
        with pytest.raises(ValueError):
            m2.theta(derivative.log_moneyness(), None, derivative.underlier.volatility)
        with pytest.raises(ValueError):
            m2.theta(derivative.log_moneyness(), derivative.time_to_maturity(), None)

    @pytest.mark.gpu
    @pytest.mark.parametrize("call", [True, False])
    def test_theta_3_gpu(self, call: bool):
        self.test_theta_3(call, device="cuda")
<<<<<<< HEAD

    def test_price(self, device: Optional[Union[str, torch.device]] = "cpu"):
        m = BSEuropeanBinaryOption().to(device)

=======

    def test_price(self, device: str = "cpu"):
        m = BSEuropeanBinaryOption().to(device)

>>>>>>> 98fc9ee1
        result = m.price(
            torch.tensor(0.0).to(device),
            torch.tensor(0.1).to(device),
            torch.tensor(0.2).to(device),
        )
        expect = torch.tensor(0.4874).to(device)
        assert_close(result, expect, atol=1e-4, rtol=1e-4)

        result = m.price(
            torch.tensor(0.0001).to(device),
            torch.tensor(0.1).to(device),
            torch.tensor(0.2).to(device),
        )
        expect = torch.tensor(0.4880).to(device)
        assert_close(result, expect, atol=1e-4, rtol=1e-4)

    @pytest.mark.gpu
    def test_price_gpu(self):
        self.test_price(device="cuda")

    @pytest.mark.parametrize("call", [True, False])
<<<<<<< HEAD
    def test_price_2(
        self, call: bool, device: Optional[Union[str, torch.device]] = "cpu"
    ):
=======
    def test_price_2(self, call: bool, device: str = "cpu"):
>>>>>>> 98fc9ee1
        m = BSEuropeanBinaryOption(call=call).to(device)
        with pytest.raises(ValueError):
            m.price(
                torch.tensor(0.0).to(device),
                torch.tensor(-1.0).to(device),
                torch.tensor(0.2).to(device),
            )
        with pytest.raises(ValueError):
            m.price(
                torch.tensor(0.0).to(device),
                torch.tensor(1.0).to(device),
                torch.tensor(-0.2).to(device),
            )
        result = m.price(
            torch.tensor(1.0 if call else -1.0).to(device),
            torch.tensor(1.0).to(device),
            torch.tensor(0).to(device),
        )
        expect = torch.full_like(result, 1)
        assert_close(result, expect)
        result = m.price(
            torch.tensor(1.0 if call else -1.0).to(device),
            torch.tensor(0.0).to(device),
            torch.tensor(0.1).to(device),
        )
        expect = torch.full_like(result, 1)
        assert_close(result, expect)
        result = m.price(
            torch.tensor(1.0 if call else -1.0).to(device),
            torch.tensor(0.0).to(device),
            torch.tensor(0.0).to(device),
        )
        expect = torch.full_like(result, 1)
        assert_close(result, expect)
        result = m.price(
            torch.tensor(0.0).to(device),
            torch.tensor(0.0).to(device),
            torch.tensor(0.1).to(device),
        )
        expect = torch.full_like(result, 0.5)
        assert_close(result, expect)
        result = m.price(
            torch.tensor(0.0).to(device),
            torch.tensor(0.0).to(device),
            torch.tensor(0.0).to(device),
        )
        expect = torch.full_like(result, 0.5)
        assert_close(result, expect)

    @pytest.mark.gpu
    @pytest.mark.parametrize("call", [True, False])
    def test_price_2_gpu(self, call: bool):
        self.test_price_2(call, device="cuda")

    @pytest.mark.parametrize("call", [True, False])
<<<<<<< HEAD
    def test_price_3(
        self, call: bool, device: Optional[Union[str, torch.device]] = "cpu"
    ):
=======
    def test_price_3(self, call: bool, device: str = "cpu"):
>>>>>>> 98fc9ee1
        derivative = EuropeanBinaryOption(BrownianStock(), call=call).to(device)
        m = BSEuropeanBinaryOption.from_derivative(derivative).to(device)
        m2 = BSEuropeanBinaryOption(call=call).to(device)
        with pytest.raises(AttributeError):
            m.price(None, torch.tensor(1).to(device), torch.tensor(2).to(device))
        with pytest.raises(AttributeError):
            m.price(torch.tensor(1).to(device), None, torch.tensor(2).to(device))
        with pytest.raises(AttributeError):
            m.price(torch.tensor(1).to(device), torch.tensor(2).to(device), None)
        torch.manual_seed(42)
        derivative.simulate(n_paths=1)
        result = m.price()
        expect = m2.price(
            derivative.log_moneyness(),
            derivative.time_to_maturity(),
            derivative.underlier.volatility,
        )
        assert_close(result, expect)
        result = m.price(
            None, derivative.time_to_maturity(), derivative.underlier.volatility
        )
        assert_close(result, expect)
        result = m.price(
            derivative.log_moneyness(), None, derivative.underlier.volatility
        )
        assert_close(result, expect)
        result = m.price(
            derivative.log_moneyness(), derivative.time_to_maturity(), None
        )
        assert_close(result, expect)
        with pytest.raises(ValueError):
            m2.price(
                None, derivative.time_to_maturity(), derivative.underlier.volatility
            )
        with pytest.raises(ValueError):
            m2.price(derivative.log_moneyness(), None, derivative.underlier.volatility)
        with pytest.raises(ValueError):
            m2.price(derivative.log_moneyness(), derivative.time_to_maturity(), None)

    @pytest.mark.gpu
    @pytest.mark.parametrize("call", [True, False])
    def test_price_3_gpu(self, call: bool):
        self.test_price_3(call, device="cuda")

<<<<<<< HEAD
    def test_implied_volatility(
        self, device: Optional[Union[str, torch.device]] = "cpu"
    ):
=======
    def test_implied_volatility(self, device: str = "cpu"):
>>>>>>> 98fc9ee1
        lm = torch.full((3,), -0.01).to(device)
        t = torch.full((3,), 0.1).to(device)
        price = torch.tensor([0.40, 0.41, 0.42]).to(device)

        m = BSEuropeanBinaryOption().to(device)
        iv = m.implied_volatility(lm, t, price)

        result = BSEuropeanBinaryOption().to(device).price(lm, t, iv)
        assert_close(result, price, check_stride=False)

    @pytest.mark.gpu
    def test_implied_volatility_gpu(self):
        self.test_implied_volatility(device="cuda")

    @pytest.mark.parametrize("call", [True, False])
<<<<<<< HEAD
    def test_implied_volatility_2(
        self, call: bool, device: Optional[Union[str, torch.device]] = "cpu"
    ):
=======
    def test_implied_volatility_2(self, call: bool, device: str = "cpu"):
>>>>>>> 98fc9ee1
        derivative = EuropeanBinaryOption(BrownianStock(), call=call).to(device)
        m = BSEuropeanBinaryOption.from_derivative(derivative).to(device)
        m2 = BSEuropeanBinaryOption(call=call).to(device)
        with pytest.raises(AttributeError):
            m.implied_volatility()
        with pytest.raises(AttributeError):
            m.implied_volatility(
                None, torch.tensor(1).to(device), torch.tensor(1).to(device)
            )
        with pytest.raises(AttributeError):
            m.implied_volatility(
                torch.tensor(1).to(device), None, torch.tensor(1).to(device)
            )
        with pytest.raises(ValueError):
            m.implied_volatility(
                torch.tensor(0).to(device), torch.tensor(0).to(device), None
            )
        torch.manual_seed(42)
        derivative.simulate(n_paths=1)
        with pytest.raises(ValueError):
            m.implied_volatility()
        result = m.implied_volatility(price=derivative.underlier.spot)
        expect = m2.implied_volatility(
            derivative.log_moneyness(),
            derivative.time_to_maturity(),
            derivative.underlier.spot,
        )
        assert_close(result, expect)
        result = m.implied_volatility(
            None, derivative.time_to_maturity(), derivative.underlier.spot
        )
        assert_close(result, expect)
        result = m.implied_volatility(
            derivative.log_moneyness(), None, derivative.underlier.spot
        )
        assert_close(result, expect)
        with pytest.raises(ValueError):
            m2.implied_volatility(
                None, derivative.time_to_maturity(), derivative.underlier.spot
            )
        with pytest.raises(ValueError):
            m2.implied_volatility(
                derivative.log_moneyness(), None, derivative.underlier.spot
            )

    @pytest.mark.gpu
    @pytest.mark.parametrize("call", [True, False])
    def test_implied_volatility_2_gpu(self, call: bool):
        self.test_implied_volatility_2(call, device="cuda")

<<<<<<< HEAD
    def test_example(self, device: Optional[Union[str, torch.device]] = "cpu"):
=======
    def test_example(self, device: str = "cpu"):
>>>>>>> 98fc9ee1
        from pfhedge.instruments import BrownianStock
        from pfhedge.instruments import EuropeanBinaryOption
        from pfhedge.nn import Hedger

        derivative = EuropeanBinaryOption(BrownianStock()).to(device)
        model = BSEuropeanBinaryOption.from_derivative(derivative).to(device)
        hedger = Hedger(model, model.inputs()).to(device)
        result = hedger.price(derivative)
        expect = torch.tensor(0.4922).to(device)
        x = hedger.compute_hedge(derivative)
        assert not x.isnan().any()
        assert_close(result, expect, atol=1e-2, rtol=1e-2)

    @pytest.mark.gpu
    def test_example_gpu(self):
        self.test_example(device="cuda")

<<<<<<< HEAD
    def test_shape(self, device: Optional[Union[str, torch.device]] = "cpu"):
=======
    def test_shape(self, device: str = "cpu"):
>>>>>>> 98fc9ee1
        torch.distributions.Distribution.set_default_validate_args(False)

        m = BSEuropeanBinaryOption().to(device)
        self.assert_shape_delta(m, device=device)
        self.assert_shape_gamma(m, device=device)
        self.assert_shape_vega(m, device=device)
        self.assert_shape_theta(m, device=device)
        self.assert_shape_price(m, device=device)
        self.assert_shape_forward(m, device=device)

    @pytest.mark.gpu
    def test_shape_gpu(self):
        self.test_shape(device="cuda")<|MERGE_RESOLUTION|>--- conflicted
+++ resolved
@@ -1,6 +1,3 @@
-from typing import Optional
-from typing import Union
-
 import pytest
 import torch
 from torch.testing import assert_close
@@ -38,11 +35,7 @@
         assert m.inputs() == ["log_moneyness", "time_to_maturity", "volatility"]
         _ = [get_feature(f) for f in m.inputs()]
 
-<<<<<<< HEAD
-    def test_delta_limit(self, device: Optional[Union[str, torch.device]] = "cpu"):
-=======
     def test_delta_limit(self, device: str = "cpu"):
->>>>>>> 98fc9ee1
         c = BSEuropeanBinaryOption().to(device)
         p = BSEuropeanBinaryOption(call=False).to(device)
 
@@ -74,7 +67,6 @@
         assert_close(result, torch.tensor([0.0]).to(device))
         result = compute_delta(p, torch.tensor([[-0.01, 1.0, 1e-10]]).to(device))
         assert_close(result, torch.tensor([0.0]).to(device))
-<<<<<<< HEAD
 
         result = compute_delta(c, torch.tensor([[0.01, 1.0, 1e-10]]).to(device))
         assert_close(result, torch.tensor([0.0]).to(device))
@@ -85,20 +77,7 @@
     def test_delta_limit_gpu(self):
         self.test_delta_limit(device="cuda")
 
-    def test_gamma_limit(self, device: Optional[Union[str, torch.device]] = "cpu"):
-=======
-
-        result = compute_delta(c, torch.tensor([[0.01, 1.0, 1e-10]]).to(device))
-        assert_close(result, torch.tensor([0.0]).to(device))
-        result = compute_delta(p, torch.tensor([[0.01, 1.0, 1e-10]]).to(device))
-        assert_close(result, torch.tensor([0.0]).to(device))
-
-    @pytest.mark.gpu
-    def test_delta_limit_gpu(self):
-        self.test_delta_limit(device="cuda")
-
     def test_gamma_limit(self, device: str = "cpu"):
->>>>>>> 98fc9ee1
         c = BSEuropeanBinaryOption().to(device)
         p = BSEuropeanBinaryOption(call=False).to(device)
 
@@ -140,11 +119,7 @@
     def test_gamma_limit_gpu(self):
         self.test_gamma_limit(device="cuda")
 
-<<<<<<< HEAD
-    def test_price_limit(self, device: Optional[Union[str, torch.device]] = "cpu"):
-=======
     def test_price_limit(self, device: str = "cpu"):
->>>>>>> 98fc9ee1
         c = BSEuropeanBinaryOption().to(device)
         p = BSEuropeanBinaryOption(call=False).to(device)
 
@@ -188,13 +163,7 @@
     def test_price_limit_gpu(self):
         self.test_price_limit(device="cuda")
 
-<<<<<<< HEAD
-    def test_price_monte_carlo(
-        self, device: Optional[Union[str, torch.device]] = "cpu"
-    ):
-=======
     def test_price_monte_carlo(self, device: str = "cpu"):
->>>>>>> 98fc9ee1
         d = EuropeanBinaryOption(BrownianStock()).to(device)
         m = BSEuropeanBinaryOption.from_derivative(d).to(device)
         torch.manual_seed(42)
@@ -220,11 +189,7 @@
         self.test_price_monte_carlo(device="cuda")
 
     @pytest.mark.parametrize("call", [True, False])
-<<<<<<< HEAD
-    def test_autogreek(self, call, device: Optional[Union[str, torch.device]] = "cpu"):
-=======
     def test_autogreek(self, call, device: str = "cpu"):
->>>>>>> 98fc9ee1
         m = BSEuropeanBinaryOption(call=call).to(device)
         s = torch.linspace(-0.5, 0.5, 10).to(device)
         t = torch.full_like(s, 1.0)
@@ -255,23 +220,12 @@
         assert_close(result, expect, atol=0, rtol=1e-4)
 
     @pytest.mark.gpu
-<<<<<<< HEAD
     @pytest.mark.parametrize("call", [True, False])
     def test_autogreek_gpu(self, call: bool):
         self.test_autogreek(call, device="cuda")
 
     @pytest.mark.parametrize("call", [True, False])
-    def test_delta_2(
-        self, call: bool, device: Optional[Union[str, torch.device]] = "cpu"
-    ):
-=======
-    @pytest.mark.parametrize("call", [True, False])
-    def test_autogreek_gpu(self, call: bool):
-        self.test_autogreek(call, device="cuda")
-
-    @pytest.mark.parametrize("call", [True, False])
     def test_delta_2(self, call: bool, device: str = "cpu"):
->>>>>>> 98fc9ee1
         m = BSEuropeanBinaryOption(call=call).to(device)
         with pytest.raises(ValueError):
             m.delta(
@@ -327,19 +281,6 @@
         self.test_delta_2(call, device="cuda")
 
     @pytest.mark.parametrize("call", [True, False])
-<<<<<<< HEAD
-    def test_delta_3(
-        self, call: bool, device: Optional[Union[str, torch.device]] = "cpu"
-    ):
-        derivative = EuropeanBinaryOption(BrownianStock(), call=call).to(device)
-        m = BSEuropeanBinaryOption.from_derivative(derivative).to(device)
-        m2 = BSEuropeanBinaryOption(call=call).to(device)
-        with pytest.raises(AttributeError):
-            m.delta(None, torch.tensor(1).to(device), torch.tensor(2).to(device))
-        with pytest.raises(AttributeError):
-            m.delta(torch.tensor(1).to(device), None, torch.tensor(2).to(device))
-        with pytest.raises(AttributeError):
-=======
     def test_delta_3(self, call: bool, device: str = "cpu"):
         derivative = EuropeanBinaryOption(BrownianStock(), call=call).to(device)
         m = BSEuropeanBinaryOption.from_derivative(derivative).to(device)
@@ -349,7 +290,6 @@
         with pytest.raises(AttributeError):
             m.delta(torch.tensor(1).to(device), None, torch.tensor(2).to(device))
         with pytest.raises(AttributeError):
->>>>>>> 98fc9ee1
             m.delta(torch.tensor(1), torch.tensor(2), None)
         torch.manual_seed(42)
         derivative.simulate(n_paths=1)
@@ -386,11 +326,7 @@
     def test_delta_3_gpu(self, call: bool):
         self.test_delta_3(call, device="cuda")
 
-<<<<<<< HEAD
-    def test_gamma(self, device: Optional[Union[str, torch.device]] = "cpu"):
-=======
     def test_gamma(self, device: str = "cpu"):
->>>>>>> 98fc9ee1
         m = BSEuropeanBinaryOption().to(device)
         result = m.gamma(
             torch.tensor(0.01).to(device),
@@ -405,13 +341,7 @@
         self.test_gamma(device="cuda")
 
     @pytest.mark.parametrize("call", [True, False])
-<<<<<<< HEAD
-    def test_gamma_valueerror(
-        self, call: bool, device: Optional[Union[str, torch.device]] = "cpu"
-    ):
-=======
     def test_gamma_valueerror(self, call: bool, device: str = "cpu"):
->>>>>>> 98fc9ee1
         m = BSEuropeanBinaryOption(call=call).to(device)
         with pytest.raises(ValueError):
             m.gamma(
@@ -432,19 +362,6 @@
         self.test_gamma_valueerror(call, device="cuda")
 
     @pytest.mark.parametrize("call", [True, False])
-<<<<<<< HEAD
-    def test_gamma_3(
-        self, call: bool, device: Optional[Union[str, torch.device]] = "cpu"
-    ):
-        derivative = EuropeanBinaryOption(BrownianStock(), call=call).to(device)
-        m = BSEuropeanBinaryOption.from_derivative(derivative).to(device)
-        m2 = BSEuropeanBinaryOption(call=call).to(device)
-        with pytest.raises(AttributeError):
-            m.gamma(None, torch.tensor(1).to(device), torch.tensor(2).to(device))
-        with pytest.raises(AttributeError):
-            m.gamma(torch.tensor(1).to(device), None, torch.tensor(2).to(device))
-        with pytest.raises(AttributeError):
-=======
     def test_gamma_3(self, call: bool, device: str = "cpu"):
         derivative = EuropeanBinaryOption(BrownianStock(), call=call).to(device)
         m = BSEuropeanBinaryOption.from_derivative(derivative).to(device)
@@ -454,7 +371,6 @@
         with pytest.raises(AttributeError):
             m.gamma(torch.tensor(1).to(device), None, torch.tensor(2).to(device))
         with pytest.raises(AttributeError):
->>>>>>> 98fc9ee1
             m.gamma(torch.tensor(1).to(device), torch.tensor(2).to(device), None)
         torch.manual_seed(42)
         derivative.simulate(n_paths=1)
@@ -488,23 +404,12 @@
             m2.gamma(derivative.log_moneyness(), derivative.time_to_maturity(), None)
 
     @pytest.mark.gpu
-<<<<<<< HEAD
     @pytest.mark.parametrize("call", [True, False])
     def test_gamma_3_gpu(self, call: bool):
         self.test_gamma_3(call, device="cuda")
 
     @pytest.mark.parametrize("call", [True, False])
-    def test_vega_valueerror(
-        self, call: bool, device: Optional[Union[str, torch.device]] = "cpu"
-    ):
-=======
-    @pytest.mark.parametrize("call", [True, False])
-    def test_gamma_3_gpu(self, call: bool):
-        self.test_gamma_3(call, device="cuda")
-
-    @pytest.mark.parametrize("call", [True, False])
     def test_vega_valueerror(self, call: bool, device: str = "cpu"):
->>>>>>> 98fc9ee1
         m = BSEuropeanBinaryOption(call=call).to(device)
         with pytest.raises(ValueError):
             m.vega(
@@ -525,19 +430,6 @@
         self.test_vega_valueerror(call, device="cuda")
 
     @pytest.mark.parametrize("call", [True, False])
-<<<<<<< HEAD
-    def test_vega_3(
-        self, call: bool, device: Optional[Union[str, torch.device]] = "cpu"
-    ):
-        derivative = EuropeanBinaryOption(BrownianStock(), call=call).to(device)
-        m = BSEuropeanBinaryOption.from_derivative(derivative).to(device)
-        m2 = BSEuropeanBinaryOption(call=call).to(device)
-        with pytest.raises(AttributeError):
-            m.vega(None, torch.tensor(1).to(device), torch.tensor(2).to(device))
-        with pytest.raises(AttributeError):
-            m.vega(torch.tensor(1).to(device), None, torch.tensor(2).to(device))
-        with pytest.raises(AttributeError):
-=======
     def test_vega_3(self, call: bool, device: str = "cpu"):
         derivative = EuropeanBinaryOption(BrownianStock(), call=call).to(device)
         m = BSEuropeanBinaryOption.from_derivative(derivative).to(device)
@@ -547,7 +439,6 @@
         with pytest.raises(AttributeError):
             m.vega(torch.tensor(1).to(device), None, torch.tensor(2).to(device))
         with pytest.raises(AttributeError):
->>>>>>> 98fc9ee1
             m.vega(torch.tensor(1).to(device), torch.tensor(2).to(device), None)
         torch.manual_seed(42)
         derivative.simulate(n_paths=1)
@@ -583,11 +474,7 @@
     def test_vega_3_gpu(self, call: bool):
         self.test_vega_3(call, device="cuda")
 
-<<<<<<< HEAD
-    def test_vega_and_gamma(self, device: Optional[Union[str, torch.device]] = "cpu"):
-=======
     def test_vega_and_gamma(self, device: str = "cpu"):
->>>>>>> 98fc9ee1
         m = BSEuropeanBinaryOption().to(device)
         # vega = spot^2 * sigma * (T - t) * gamma
         # See Chapter 5 Appendix A, Bergomi "Stochastic volatility modeling"
@@ -603,13 +490,7 @@
         self.test_vega_and_gamma(device="cuda")
 
     @pytest.mark.parametrize("call", [True, False])
-<<<<<<< HEAD
-    def test_vega_and_gamma_2(
-        self, call: bool, device: Optional[Union[str, torch.device]] = "cpu"
-    ):
-=======
     def test_vega_and_gamma_2(self, call: bool, device: str = "cpu"):
->>>>>>> 98fc9ee1
         derivative = EuropeanBinaryOption(BrownianStock(), call=call).to(device)
         m = BSEuropeanBinaryOption.from_derivative(derivative).to(device)
         torch.manual_seed(42)
@@ -626,23 +507,12 @@
         assert_close(result, expect, atol=0, rtol=1e-4)
 
     @pytest.mark.gpu
-<<<<<<< HEAD
     @pytest.mark.parametrize("call", [True, False])
     def test_vega_and_gamma_2_gpu(self, call: bool):
         self.test_vega_and_gamma_2(call, device="cuda")
 
     @pytest.mark.parametrize("call", [True, False])
-    def test_theta_2(
-        self, call: bool, device: Optional[Union[str, torch.device]] = "cpu"
-    ):
-=======
-    @pytest.mark.parametrize("call", [True, False])
-    def test_vega_and_gamma_2_gpu(self, call: bool):
-        self.test_vega_and_gamma_2(call, device="cuda")
-
-    @pytest.mark.parametrize("call", [True, False])
     def test_theta_2(self, call: bool, device: str = "cpu"):
->>>>>>> 98fc9ee1
         m = BSEuropeanBinaryOption(call=call).to(device)
         with pytest.raises(ValueError):
             m.theta(
@@ -663,19 +533,6 @@
         self.test_theta_2(call, device="cuda")
 
     @pytest.mark.parametrize("call", [True, False])
-<<<<<<< HEAD
-    def test_theta_3(
-        self, call: bool, device: Optional[Union[str, torch.device]] = "cpu"
-    ):
-        derivative = EuropeanBinaryOption(BrownianStock(), call=call).to(device)
-        m = BSEuropeanBinaryOption.from_derivative(derivative).to(device)
-        m2 = BSEuropeanBinaryOption(call=call).to(device)
-        with pytest.raises(AttributeError):
-            m.theta(None, torch.tensor(1).to(device), torch.tensor(2).to(device))
-        with pytest.raises(AttributeError):
-            m.theta(torch.tensor(1).to(device), None, torch.tensor(2).to(device))
-        with pytest.raises(AttributeError):
-=======
     def test_theta_3(self, call: bool, device: str = "cpu"):
         derivative = EuropeanBinaryOption(BrownianStock(), call=call).to(device)
         m = BSEuropeanBinaryOption.from_derivative(derivative).to(device)
@@ -685,7 +542,6 @@
         with pytest.raises(AttributeError):
             m.theta(torch.tensor(1).to(device), None, torch.tensor(2).to(device))
         with pytest.raises(AttributeError):
->>>>>>> 98fc9ee1
             m.theta(torch.tensor(1).to(device), torch.tensor(2).to(device), None)
         torch.manual_seed(42)
         derivative.simulate(n_paths=1)
@@ -722,17 +578,10 @@
     @pytest.mark.parametrize("call", [True, False])
     def test_theta_3_gpu(self, call: bool):
         self.test_theta_3(call, device="cuda")
-<<<<<<< HEAD
-
-    def test_price(self, device: Optional[Union[str, torch.device]] = "cpu"):
-        m = BSEuropeanBinaryOption().to(device)
-
-=======
 
     def test_price(self, device: str = "cpu"):
         m = BSEuropeanBinaryOption().to(device)
 
->>>>>>> 98fc9ee1
         result = m.price(
             torch.tensor(0.0).to(device),
             torch.tensor(0.1).to(device),
@@ -754,13 +603,7 @@
         self.test_price(device="cuda")
 
     @pytest.mark.parametrize("call", [True, False])
-<<<<<<< HEAD
-    def test_price_2(
-        self, call: bool, device: Optional[Union[str, torch.device]] = "cpu"
-    ):
-=======
     def test_price_2(self, call: bool, device: str = "cpu"):
->>>>>>> 98fc9ee1
         m = BSEuropeanBinaryOption(call=call).to(device)
         with pytest.raises(ValueError):
             m.price(
@@ -816,13 +659,7 @@
         self.test_price_2(call, device="cuda")
 
     @pytest.mark.parametrize("call", [True, False])
-<<<<<<< HEAD
-    def test_price_3(
-        self, call: bool, device: Optional[Union[str, torch.device]] = "cpu"
-    ):
-=======
     def test_price_3(self, call: bool, device: str = "cpu"):
->>>>>>> 98fc9ee1
         derivative = EuropeanBinaryOption(BrownianStock(), call=call).to(device)
         m = BSEuropeanBinaryOption.from_derivative(derivative).to(device)
         m2 = BSEuropeanBinaryOption(call=call).to(device)
@@ -867,13 +704,7 @@
     def test_price_3_gpu(self, call: bool):
         self.test_price_3(call, device="cuda")
 
-<<<<<<< HEAD
-    def test_implied_volatility(
-        self, device: Optional[Union[str, torch.device]] = "cpu"
-    ):
-=======
     def test_implied_volatility(self, device: str = "cpu"):
->>>>>>> 98fc9ee1
         lm = torch.full((3,), -0.01).to(device)
         t = torch.full((3,), 0.1).to(device)
         price = torch.tensor([0.40, 0.41, 0.42]).to(device)
@@ -889,13 +720,7 @@
         self.test_implied_volatility(device="cuda")
 
     @pytest.mark.parametrize("call", [True, False])
-<<<<<<< HEAD
-    def test_implied_volatility_2(
-        self, call: bool, device: Optional[Union[str, torch.device]] = "cpu"
-    ):
-=======
     def test_implied_volatility_2(self, call: bool, device: str = "cpu"):
->>>>>>> 98fc9ee1
         derivative = EuropeanBinaryOption(BrownianStock(), call=call).to(device)
         m = BSEuropeanBinaryOption.from_derivative(derivative).to(device)
         m2 = BSEuropeanBinaryOption(call=call).to(device)
@@ -946,11 +771,7 @@
     def test_implied_volatility_2_gpu(self, call: bool):
         self.test_implied_volatility_2(call, device="cuda")
 
-<<<<<<< HEAD
-    def test_example(self, device: Optional[Union[str, torch.device]] = "cpu"):
-=======
     def test_example(self, device: str = "cpu"):
->>>>>>> 98fc9ee1
         from pfhedge.instruments import BrownianStock
         from pfhedge.instruments import EuropeanBinaryOption
         from pfhedge.nn import Hedger
@@ -968,11 +789,7 @@
     def test_example_gpu(self):
         self.test_example(device="cuda")
 
-<<<<<<< HEAD
-    def test_shape(self, device: Optional[Union[str, torch.device]] = "cpu"):
-=======
     def test_shape(self, device: str = "cpu"):
->>>>>>> 98fc9ee1
         torch.distributions.Distribution.set_default_validate_args(False)
 
         m = BSEuropeanBinaryOption().to(device)
