from typing import Optional
from typing import Union

import pytest
import torch
from torch.testing import assert_close

from pfhedge._utils.testing import assert_cash_equivalent
from pfhedge._utils.testing import assert_cash_invariant
from pfhedge._utils.testing import assert_convex
from pfhedge._utils.testing import assert_monotone
from pfhedge.nn import EntropicLoss
from pfhedge.nn import EntropicRiskMeasure
from pfhedge.nn import ExpectedShortfall
from pfhedge.nn import IsoelasticLoss
from pfhedge.nn.modules.loss import OCE


def assert_loss_shape(loss, device: Optional[Union[str, torch.device]] = "cpu"):
    torch.manual_seed(42)

    N = 20
    M_1 = 10
    M_2 = 11

    input = torch.randn((N,)).to(device).exp()  # impose > 0
    output = loss(input)
    assert output.size() == torch.Size([])
    output = loss.cash(input)
    assert output.size() == torch.Size([])

    input = torch.randn((N, M_1)).to(device).exp()
    output = loss(input)
    assert output.size() == torch.Size((M_1,))
    output = loss.cash(input)
    assert output.size() == torch.Size((M_1,))

    input = torch.randn((N, M_1, M_2)).to(device).exp()
    output = loss(input)
    assert output.size() == torch.Size((M_1, M_2))
    output = loss.cash(input)
    assert output.size() == torch.Size((M_1, M_2))


class TestEntropicRiskMeasure:
    @pytest.mark.parametrize("n_paths", [10, 100])
    @pytest.mark.parametrize("risk", [1.0, 2.0, 10.0])
    @pytest.mark.parametrize("a", [0.001, 1, 2])
    def test_nonincreasing(
        self, n_paths, risk, a, device: Optional[Union[str, torch.device]] = "cpu"
    ):
        torch.manual_seed(42)

        loss = EntropicRiskMeasure(risk).to(device)
        x1 = torch.randn(n_paths).to(device)
        x2 = x1 - a
        assert_monotone(loss, x1, x2, increasing=False)

    @pytest.mark.gpu
    @pytest.mark.parametrize("n_paths", [10, 100])
    @pytest.mark.parametrize("risk", [1.0, 2.0, 10.0])
    @pytest.mark.parametrize("a", [0.001, 1, 2])
    def test_nonincreasing_gpu(self, n_paths, risk, a):
        self.test_nonincreasing(n_paths, risk, a, device="cuda")

    @pytest.mark.parametrize("n_paths", [10, 100])
    @pytest.mark.parametrize("risk", [1.0, 2.0, 3.0])
    @pytest.mark.parametrize("a", [0.1, 0.5])
    def test_convex(
        self, n_paths, risk, a, device: Optional[Union[str, torch.device]] = "cpu"
    ):
        torch.manual_seed(42)

        loss = EntropicRiskMeasure(risk).to(device)
        x1 = torch.randn(n_paths).to(device)
        x2 = torch.randn(n_paths).to(device)
        assert_convex(loss, x1, x2, a)

    @pytest.mark.gpu
    @pytest.mark.parametrize("n_paths", [10, 100])
    @pytest.mark.parametrize("risk", [1.0, 2.0, 3.0])
    @pytest.mark.parametrize("a", [0.1, 0.5])
    def test_convex_gpu(self, n_paths, risk, a):
        self.test_convex(n_paths, risk, a, device="cuda")

    @pytest.mark.parametrize("n_paths", [10, 100])
    @pytest.mark.parametrize("a", [1.0, 2.0, 3.0])
    def test_cash(self, n_paths, a, device: Optional[Union[str, torch.device]] = "cpu"):
        torch.manual_seed(42)

        loss = EntropicRiskMeasure(a).to(device)
        x = torch.randn(n_paths).to(device)
        assert_cash_equivalent(loss, x, float(loss.cash(x).item()))

    @pytest.mark.gpu
    @pytest.mark.parametrize("n_paths", [10, 100])
    @pytest.mark.parametrize("a", [1.0, 2.0, 3.0])
    def test_cash_gpu(self, n_paths, a):
        self.test_cash(n_paths, a, device="cuda")

    @pytest.mark.parametrize("n_paths", [10, 100])
    @pytest.mark.parametrize("risk", [1.0, 2.0, 3.0])
    @pytest.mark.parametrize("c", [0.001, 1, 2])
    def test_cash_equivalent(
        self, n_paths, risk, c, device: Optional[Union[str, torch.device]] = "cpu"
    ):
        torch.manual_seed(42)

        loss = EntropicRiskMeasure(risk).to(device)
        assert_cash_invariant(loss, torch.randn(n_paths), c)

    @pytest.mark.gpu
    @pytest.mark.parametrize("n_paths", [10, 100])
    @pytest.mark.parametrize("risk", [1.0, 2.0, 3.0])
    @pytest.mark.parametrize("c", [0.001, 1, 2])
    def test_cash_equivalent_gpu(self, n_paths, risk, c):
        self.test_cash_equivalent(n_paths, risk, c, device="cuda")

    @pytest.mark.parametrize("n_paths", [10, 100])
    @pytest.mark.parametrize("a", [1.0, 2.0, 3.0])
    def test_value(
        self, n_paths, a, device: Optional[Union[str, torch.device]] = "cpu"
    ):
        torch.manual_seed(42)

        value = 1.0
        loss = EntropicRiskMeasure(a).to(device)
        result = loss(torch.full((n_paths,), value).to(device))
        expect = torch.log(torch.exp(-a * torch.tensor(value).to(device))) / a
        assert_close(result, expect)

    @pytest.mark.gpu
    @pytest.mark.parametrize("n_paths", [10, 100])
    @pytest.mark.parametrize("a", [1.0, 2.0, 3.0])
    def test_value_gpu(self, n_paths, a):
        self.test_value(n_paths, a, device="cuda")

    @pytest.mark.parametrize("n_paths", [10, 100])
    @pytest.mark.parametrize("a", [1.0, 2.0, 3.0])
    @pytest.mark.parametrize("value", [100.0, -100.0])
<<<<<<< HEAD
    def test_extreme(
        self, n_paths, a, value, device: Optional[Union[str, torch.device]] = "cpu"
    ):
        torch.manual_seed(42)

        loss = EntropicRiskMeasure(a)
        result = loss(torch.full((n_paths,), value).to(device))
        assert_close(result, torch.tensor(-value).to(device))

    @pytest.mark.gpu
    @pytest.mark.parametrize("n_paths", [10, 100])
    @pytest.mark.parametrize("a", [1.0, 2.0, 3.0])
    @pytest.mark.parametrize("value", [100.0, -100.0])
    def test_extreme_gpu(self, n_paths, a, value):
        self.test_extreme(n_paths=n_paths, a=a, value=value, device="cuda")

    def test_extreme2(self, device: Optional[Union[str, torch.device]] = "cpu"):
        torch.manual_seed(42)

        loss = EntropicRiskMeasure(a=1.0)
        result1 = loss(torch.tensor([1000.0, 0.0]).to(device))
        result2 = loss(torch.tensor([500.0, -500.0]).to(device))
        result3 = loss(torch.tensor([0.0, -1000.0]).to(device))
        assert_close(result1 + 500, result2)
        assert_close(result1 + 1000, result3)

    @pytest.mark.gpu
    def test_extreme2_gpu(self):
        self.test_extreme2(device="cuda")

=======
    def test_extreme(self, n_paths, a, value):
        torch.manual_seed(42)

        loss = EntropicRiskMeasure(a)
        result = loss(torch.full((n_paths,), value))
        assert_close(result, torch.tensor(-value))

    def test_extreme2(self):
        torch.manual_seed(42)

        loss = EntropicRiskMeasure(a=1.0)
        result1 = loss(torch.tensor([1000.0, 0.0]))
        result2 = loss(torch.tensor([500.0, -500.0]))
        result3 = loss(torch.tensor([0.0, -1000.0]))
        assert_close(result1 + 500, result2)
        assert_close(result1 + 1000, result3)

>>>>>>> f0c49a5a
    def test_error_a(self):
        with pytest.raises(ValueError):
            EntropicRiskMeasure(0)
        with pytest.raises(ValueError):
            EntropicRiskMeasure(-1)

    def test_repr(self):
        loss = EntropicRiskMeasure()
        assert repr(loss) == "EntropicRiskMeasure()"
        loss = EntropicRiskMeasure(a=10.0)
        assert repr(loss) == "EntropicRiskMeasure(a=10.)"

    def test_shape(self, device: Optional[Union[str, torch.device]] = "cpu"):
        torch.manual_seed(42)

        loss = EntropicRiskMeasure().to(device)
        assert_loss_shape(loss, device=device)

    @pytest.mark.gpu
    def test_shape_gpu(self):
        self.test_shape(device="cuda")


class TestEntropicLoss:
    @pytest.mark.parametrize("n_paths", [1, 10, 100])
    @pytest.mark.parametrize("risk", [1.0, 2.0, 10.0])
    @pytest.mark.parametrize("a", [0.001, 1, 2])
    def test_nonincreasing(
        self, n_paths, risk, a, device: Optional[Union[str, torch.device]] = "cpu"
    ):
        torch.manual_seed(42)

        loss = EntropicLoss(risk).to(device)
        x1 = torch.randn(n_paths).to(device)
        x2 = x1 - a
        assert_monotone(loss, x1, x2, increasing=False)

    @pytest.mark.gpu
    @pytest.mark.parametrize("n_paths", [1, 10, 100])
    @pytest.mark.parametrize("risk", [1.0, 2.0, 10.0])
    @pytest.mark.parametrize("a", [0.001, 1, 2])
    def test_nonincreasing_gpu(self, n_paths, risk, a):
        self.test_nonincreasing(n_paths, risk, a, device="cuda")

    @pytest.mark.parametrize("n_paths", [1, 10, 100])
    @pytest.mark.parametrize("risk", [1.0, 2.0, 3.0])
    @pytest.mark.parametrize("a", [0.1, 0.5])
    def test_convex(
        self, n_paths, risk, a, device: Optional[Union[str, torch.device]] = "cpu"
    ):
        torch.manual_seed(42)

        loss = EntropicLoss(risk).to(device)
        input1 = torch.randn(n_paths).to(device)
        input2 = torch.randn(n_paths).to(device)
        assert_convex(loss, input1, input2, a)

    @pytest.mark.gpu
    @pytest.mark.parametrize("n_paths", [1, 10, 100])
    @pytest.mark.parametrize("risk", [1.0, 2.0, 3.0])
    @pytest.mark.parametrize("a", [0.1, 0.5])
    def test_convex_gpu(self, n_paths, risk, a):
        self.test_convex(n_paths, risk, a, device="cuda")

    @pytest.mark.parametrize("n_paths", [10, 100])
    @pytest.mark.parametrize("a", [1.0, 2.0, 3.0])
    def test_cash(self, n_paths, a, device: Optional[Union[str, torch.device]] = "cpu"):
        torch.manual_seed(42)

        loss = EntropicLoss(a).to(device)
        x = torch.randn(n_paths).to(device)
        assert_cash_equivalent(loss, x, float(loss.cash(x).item()))

    @pytest.mark.gpu
    @pytest.mark.parametrize("n_paths", [10, 100])
    @pytest.mark.parametrize("a", [1.0, 2.0, 3.0])
    def test_cash_gpu(self, n_paths, a):
        self.test_cash(n_paths, a, device="cuda")

    @pytest.mark.parametrize("n_paths", [10, 100])
    @pytest.mark.parametrize("a", [1.0, 2.0, 3.0])
    def test_value(
        self, n_paths, a, device: Optional[Union[str, torch.device]] = "cpu"
    ):
        value = 1.0
        loss = EntropicLoss(a).to(device)
        result = loss(torch.full((n_paths,), value).to(device))
        expect = torch.exp(-a * torch.tensor(value).to(device))
        assert_close(result, expect)

    @pytest.mark.gpu
    @pytest.mark.parametrize("n_paths", [10, 100])
    @pytest.mark.parametrize("a", [1.0, 2.0, 3.0])
    def test_value_gpu(self, n_paths, a):
        self.test_value(n_paths, a, device="cuda")

    def test_error_a(self):
        with pytest.raises(ValueError):
            EntropicLoss(0)
        with pytest.raises(ValueError):
            EntropicLoss(-1)

    def test_repr(self):
        loss = EntropicLoss()
        assert repr(loss) == "EntropicLoss()"
        loss = EntropicLoss(a=10.0)
        assert repr(loss) == "EntropicLoss(a=10.)"

    def test_shape(self, device: Optional[Union[str, torch.device]] = "cpu"):
        torch.manual_seed(42)

        loss = EntropicLoss().to(device)
        assert_loss_shape(loss, device=device)

    @pytest.mark.gpu
    def test_shape_gpu(self):
        self.test_shape(device="cuda")


class TestIsoelasticLoss:
    @pytest.mark.parametrize("n_paths", [1, 10, 100])
    @pytest.mark.parametrize("risk", [0.1, 0.5, 1.0])
    @pytest.mark.parametrize("a", [0.001, 1, 2])
    def test_nonincreasing(
        self, n_paths, risk, a, device: Optional[Union[str, torch.device]] = "cpu"
    ):
        torch.manual_seed(42)

        loss = IsoelasticLoss(risk).to(device)
        x2 = torch.randn(n_paths).to(device).exp()  # force positive
        x1 = x2 + a

        assert_monotone(loss, x1, x2, increasing=False)

    @pytest.mark.gpu
    @pytest.mark.parametrize("n_paths", [1, 10, 100])
    @pytest.mark.parametrize("risk", [0.1, 0.5, 1.0])
    @pytest.mark.parametrize("a", [0.001, 1, 2])
    def test_nonincreasing_gpu(self, n_paths, risk, a):
        self.test_nonincreasing(n_paths, risk, a, device="cuda")

    @pytest.mark.parametrize("n_paths", [1, 10, 100])
    @pytest.mark.parametrize("risk", [0.1, 0.5, 1.0])
    @pytest.mark.parametrize("a", [0.1, 0.5])
    def test_convex(
        self, n_paths, risk, a, device: Optional[Union[str, torch.device]] = "cpu"
    ):
        torch.manual_seed(42)

        loss = IsoelasticLoss(risk).to(device)
        x1 = torch.randn(n_paths).to(device).exp()
        x2 = torch.randn(n_paths).to(device).exp()
        assert_convex(loss, x1, x2, a)

    @pytest.mark.gpu
    @pytest.mark.parametrize("n_paths", [1, 10, 100])
    @pytest.mark.parametrize("risk", [0.1, 0.5, 1.0])
    @pytest.mark.parametrize("a", [0.1, 0.5])
    def test_convex_gpu(self, n_paths, risk, a):
        self.test_convex(n_paths, risk, a, device="cuda")

    @pytest.mark.parametrize("n_paths", [10, 100])
    @pytest.mark.parametrize("risk", [0.1, 0.5, 1.0])
    def test_cash(
        self, n_paths, risk, device: Optional[Union[str, torch.device]] = "cpu"
    ):
        torch.manual_seed(42)

        loss = IsoelasticLoss(risk).to(device)
        x = torch.randn(n_paths).to(device).exp()  # force positive
        assert_cash_equivalent(loss, x, float(loss.cash(x).item()))

    @pytest.mark.gpu
    @pytest.mark.parametrize("n_paths", [10, 100])
    @pytest.mark.parametrize("risk", [0.1, 0.5, 1.0])
    def test_cash_gpu(self, n_paths, risk):
        self.test_cash(n_paths, risk, device="cuda")

    def test_error_a(self):
        with pytest.raises(ValueError):
            IsoelasticLoss(0.0)
        with pytest.raises(ValueError):
            IsoelasticLoss(-1.0)
        with pytest.raises(ValueError):
            IsoelasticLoss(2.0)

    def test_repr(self):
        loss = IsoelasticLoss(0.5)
        assert repr(loss) == "IsoelasticLoss(a=0.5000)"

    def test_shape(self, device: Optional[Union[str, torch.device]] = "cpu"):
        torch.manual_seed(42)

        loss = IsoelasticLoss(0.5).to(device)
        assert_loss_shape(loss, device=device)

        loss = IsoelasticLoss(1.0).to(device)
        assert_loss_shape(loss, device=device)

    @pytest.mark.gpu
    def test_shape_gpu(self):
        self.test_shape(device="cuda")


class TestExpectedShortFall:
    @pytest.mark.parametrize("n_paths", [100, 1000])
    @pytest.mark.parametrize("p", [0.5])
    @pytest.mark.parametrize("a", [0.001, 1, 2])
    def test_nonincreasing(
        self, n_paths, p, a, device: Optional[Union[str, torch.device]] = "cpu"
    ):
        torch.manual_seed(42)

        loss = ExpectedShortfall(p).to(device)
        x1 = torch.randn(n_paths).to(device)
        x2 = x1 - 1
        assert_monotone(loss, x1, x2, increasing=False)

    @pytest.mark.gpu
    @pytest.mark.parametrize("n_paths", [100, 1000])
    @pytest.mark.parametrize("p", [0.5])
    @pytest.mark.parametrize("a", [0.001, 1, 2])
    def test_nonincreasing_gpu(self, n_paths, p, a):
        self.test_nonincreasing(n_paths, p, a, device="cuda")

    @pytest.mark.parametrize("n_paths", [100, 1000])
    @pytest.mark.parametrize("p", [0.1, 0.5, 0.9])
    @pytest.mark.parametrize("a", [0.1, 0.5])
    def test_convex(
        self, n_paths, p, a, device: Optional[Union[str, torch.device]] = "cpu"
    ):
        torch.manual_seed(42)

        loss = ExpectedShortfall(p).to(device)
        x1 = torch.randn(n_paths).to(device)
        x2 = torch.randn(n_paths).to(device)
        assert_convex(loss, x1, x2, a)

    @pytest.mark.gpu
    @pytest.mark.parametrize("n_paths", [100, 1000])
    @pytest.mark.parametrize("p", [0.1, 0.5, 0.9])
    @pytest.mark.parametrize("a", [0.1, 0.5])
    def test_convex_gpu(self, n_paths, p, a):
        self.test_convex(n_paths, p, a, device="cuda")

    @pytest.mark.parametrize("n_paths", [100, 1000])
    @pytest.mark.parametrize("p", [0.1, 0.5, 0.9])
    def test_cash(self, n_paths, p, device: Optional[Union[str, torch.device]] = "cpu"):
        torch.manual_seed(42)

        loss = ExpectedShortfall(p).to(device)
        x = torch.randn(n_paths).to(device)
        assert_cash_equivalent(loss, x, float(loss.cash(x).item()))

    @pytest.mark.gpu
    @pytest.mark.parametrize("n_paths", [100, 1000])
    @pytest.mark.parametrize("p", [0.1, 0.5, 0.9])
    def test_cash_gpu(self, n_paths, p):
        self.test_cash(n_paths, p, device="cuda")

    @pytest.mark.parametrize("n_paths", [10, 100])
    @pytest.mark.parametrize("p", [0.1, 0.5, 0.9])
    @pytest.mark.parametrize("eta", [0.001, 1, 2])
    def test_cash_equivalent(
        self, n_paths, p, eta, device: Optional[Union[str, torch.device]] = "cpu"
    ):
        loss = ExpectedShortfall(p).to(device)
        assert_cash_invariant(loss, torch.randn(n_paths).to(device), eta)

    @pytest.mark.gpu
    @pytest.mark.parametrize("n_paths", [10, 100])
    @pytest.mark.parametrize("p", [0.1, 0.5, 0.9])
    @pytest.mark.parametrize("eta", [0.001, 1, 2])
    def test_cash_equivalent_gpu(self, n_paths, p, eta):
        self.test_cash_equivalent(n_paths, p, eta, device="cuda")

    def test_error_percentile(self):
        # 1 is allowed
        _ = ExpectedShortfall(1)
        with pytest.raises(ValueError):
            _ = ExpectedShortfall(0)
        with pytest.raises(ValueError):
            _ = ExpectedShortfall(-1)
        with pytest.raises(ValueError):
            _ = ExpectedShortfall(1.1)

    @pytest.mark.parametrize("percentile", [0.1, 0.5, 0.9])
    def test_value(
        self, percentile, device: Optional[Union[str, torch.device]] = "cpu"
    ):
        torch.manual_seed(42)

        n_paths = 100
        k = int(n_paths * percentile)
        loss = ExpectedShortfall(percentile).to(device)

        input = torch.randn(n_paths).to(device)

        result = loss(input)
        expect = -torch.mean(torch.tensor(sorted(input)[:k]).to(device))

        assert_close(result, expect)

    @pytest.mark.gpu
    @pytest.mark.parametrize("percentile", [0.1, 0.5, 0.9])
    def test_value_gpu(self, percentile):
        self.test_value(percentile, device="cuda")

    def test_repr(self):
        loss = ExpectedShortfall(0.1)
        assert repr(loss) == "ExpectedShortfall(0.1)"
        loss = ExpectedShortfall(0.5)
        assert repr(loss) == "ExpectedShortfall(0.5)"

    def test_shape(self, device: Optional[Union[str, torch.device]] = "cpu"):
        torch.manual_seed(42)

        loss = ExpectedShortfall().to(device)
        assert_loss_shape(loss, device=device)

    @pytest.mark.gpu
    def test_shape_gpu(self):
        self.test_shape(device="cuda")


class TestOCE:
    def train_oce(self, m, device: Optional[Union[str, torch.device]] = "cpu"):
        torch.manual_seed(42)

        optim = torch.optim.Adam(m.parameters())

        for _ in range(1000):
            optim.zero_grad()
            m(torch.randn(10000).to(device)).backward()
            optim.step()

    def test_fit(self, device: Optional[Union[str, torch.device]] = "cpu"):
        torch.manual_seed(42)

        m = OCE(lambda input: 1 - torch.exp(-input)).to(device)

        self.train_oce(m, device=device)

        input = torch.randn(10000).to(device)

        result = m(input)
        expect = torch.log(EntropicLoss()(input))

        assert_close(result, expect, rtol=1e-02, atol=1e-5)

    @pytest.mark.gpu
    def test_fit_gpu(self):
        self.test_fit(device="cuda")

    def test_repr(self):
        def exp_utility(input):
            return 1 - torch.exp(-input)

        loss = OCE(exp_utility)
        assert repr(loss) == "OCE(exp_utility, w=0.)"

    def test_shape(self, device: Optional[Union[str, torch.device]] = "cpu"):
        torch.manual_seed(42)

        loss = OCE(lambda input: 1 - torch.exp(-input)).to(device)
        assert_loss_shape(loss, device=device)

    @pytest.mark.gpu
    def test_shape_gpu(self):
        self.test_shape(device="cuda")<|MERGE_RESOLUTION|>--- conflicted
+++ resolved
@@ -138,7 +138,6 @@
     @pytest.mark.parametrize("n_paths", [10, 100])
     @pytest.mark.parametrize("a", [1.0, 2.0, 3.0])
     @pytest.mark.parametrize("value", [100.0, -100.0])
-<<<<<<< HEAD
     def test_extreme(
         self, n_paths, a, value, device: Optional[Union[str, torch.device]] = "cpu"
     ):
@@ -169,25 +168,7 @@
     def test_extreme2_gpu(self):
         self.test_extreme2(device="cuda")
 
-=======
-    def test_extreme(self, n_paths, a, value):
-        torch.manual_seed(42)
-
-        loss = EntropicRiskMeasure(a)
-        result = loss(torch.full((n_paths,), value))
-        assert_close(result, torch.tensor(-value))
-
-    def test_extreme2(self):
-        torch.manual_seed(42)
-
-        loss = EntropicRiskMeasure(a=1.0)
-        result1 = loss(torch.tensor([1000.0, 0.0]))
-        result2 = loss(torch.tensor([500.0, -500.0]))
-        result3 = loss(torch.tensor([0.0, -1000.0]))
-        assert_close(result1 + 500, result2)
-        assert_close(result1 + 1000, result3)
-
->>>>>>> f0c49a5a
+
     def test_error_a(self):
         with pytest.raises(ValueError):
             EntropicRiskMeasure(0)
