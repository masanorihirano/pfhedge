--- conflicted
+++ resolved
@@ -106,7 +106,6 @@
     test_value_at_risk(device="cuda")
 
 
-<<<<<<< HEAD
 def test_quadratic_cvar():
     input = torch.arange(1.0, 11.0)
 
@@ -145,10 +144,7 @@
     quadratic_cvar(input, 10.0)
 
 
-def test_leaky_clamp(device: Optional[Union[str, torch.device]] = "cpu"):
-=======
 def test_leaky_clamp(device: str = "cpu"):
->>>>>>> bad0b7b2
     input = torch.tensor([-1.0, 0.0, 0.5, 1.0, 2.0], device=device)
 
     result = leaky_clamp(input, 0, 1, clamped_slope=0.1)
