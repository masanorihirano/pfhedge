--- conflicted
+++ resolved
@@ -1,12 +1,4 @@
-<<<<<<< HEAD
-from typing import Optional
-from typing import Union
-
 import pytest
-import torch
-=======
-import pytest
->>>>>>> 98fc9ee1
 from torch.nn import LazyLinear
 from torch.nn import Linear
 from torch.nn import Sequential
@@ -14,11 +6,7 @@
 from pfhedge._utils.lazy import has_lazy
 
 
-<<<<<<< HEAD
-def test_has_lazy(device: Optional[Union[str, torch.device]] = "cpu"):
-=======
 def test_has_lazy(device: str = "cpu"):
->>>>>>> 98fc9ee1
     m = LazyLinear(1).to(device)
     assert has_lazy(m)
 
