from typing import Optional
from typing import Union

import pytest
import torch
import torch.nn.functional as fn
from torch.testing import assert_close

from pfhedge._utils.bisect import bisect


def test_bisect(device: Optional[Union[str, torch.device]] = "cpu"):
    f = torch.sigmoid
    targets = torch.linspace(0.1, 0.9, 10).to(device)
    roots = bisect(
        f, targets, torch.tensor(-6.0).to(device), torch.tensor(6.0).to(device)
    )
    assert_close(f(roots), targets, atol=1e-4, rtol=1e-4)

<<<<<<< HEAD
    f = lambda input: -torch.sigmoid(input)
    targets = -torch.linspace(0.1, 0.9, 10).to(device)
    roots = bisect(
        f, targets, torch.tensor(-6.0).to(device), torch.tensor(6.0).to(device)
    )
=======
    def f(inputs):
        return -torch.sigmoid(inputs)

    targets = -torch.linspace(0.1, 0.9, 10)
    roots = bisect(f, targets, -6.0, 6.0)
>>>>>>> bdd96532
    assert_close(f(roots), targets, atol=1e-4, rtol=1e-4)

    f = fn.tanhshrink
    targets = torch.linspace(-0.4, 0.4, 10).to(device)
    roots = bisect(
        f,
        targets,
        torch.tensor(-6.0).to(device),
        torch.tensor(6.0).to(device),
        max_iter=100,
    )
    assert_close(f(roots), targets, atol=1e-4, rtol=1e-4)

<<<<<<< HEAD
    f = lambda input: -fn.tanhshrink(input)
    targets = -torch.linspace(-0.4, 0.4, 10).to(device)
    roots = bisect(
        f,
        targets,
        torch.tensor(-6.0).to(device),
        torch.tensor(6.0).to(device),
        max_iter=100,
    )
=======
    def f(inputs):
        return -fn.tanhshrink(inputs)

    targets = -torch.linspace(-0.4, 0.4, 10)
    roots = bisect(f, targets, -6.0, 6.0, max_iter=100)
>>>>>>> bdd96532
    assert_close(f(roots), targets, atol=1e-4, rtol=1e-4)

    f = torch.tanh
    targets = torch.linspace(-0.9, 0.9, 10).to(device)
    roots = bisect(
        f,
        targets,
        torch.tensor(-6.0).to(device),
        torch.tensor(6.0).to(device),
        max_iter=100,
    )
    assert_close(f(roots), targets, atol=1e-4, rtol=1e-4)

<<<<<<< HEAD
    f = lambda input: -torch.tanh(input)
    targets = -torch.linspace(-0.9, 0.9, 10).to(device)
    roots = bisect(
        f,
        targets,
        torch.tensor(-6.0).to(device),
        torch.tensor(6.0).to(device),
        max_iter=100,
    )
=======
    def f(inputs):
        return -torch.tanh(inputs)

    targets = -torch.linspace(-0.9, 0.9, 10)
    roots = bisect(f, targets, -6.0, 6.0, max_iter=100)
>>>>>>> bdd96532
    assert_close(f(roots), targets, atol=1e-4, rtol=1e-4)


@pytest.mark.gpu
def test_bisect_gpu():
    test_bisect(device="cuda")


def test_bisect_error():
    f = torch.sigmoid
    with pytest.raises(ValueError):
        bisect(f, torch.linspace(0.1, 0.9, 10), 6.0, -6.0)

    with pytest.raises(RuntimeError):
        bisect(f, torch.linspace(0.1, 0.9, 10), -6.0, 6.0, precision=0.0, max_iter=100)<|MERGE_RESOLUTION|>--- conflicted
+++ resolved
@@ -17,19 +17,13 @@
     )
     assert_close(f(roots), targets, atol=1e-4, rtol=1e-4)
 
-<<<<<<< HEAD
-    f = lambda input: -torch.sigmoid(input)
+    def f(inputs):
+        return -torch.sigmoid(inputs)
+
     targets = -torch.linspace(0.1, 0.9, 10).to(device)
     roots = bisect(
         f, targets, torch.tensor(-6.0).to(device), torch.tensor(6.0).to(device)
     )
-=======
-    def f(inputs):
-        return -torch.sigmoid(inputs)
-
-    targets = -torch.linspace(0.1, 0.9, 10)
-    roots = bisect(f, targets, -6.0, 6.0)
->>>>>>> bdd96532
     assert_close(f(roots), targets, atol=1e-4, rtol=1e-4)
 
     f = fn.tanhshrink
@@ -43,8 +37,9 @@
     )
     assert_close(f(roots), targets, atol=1e-4, rtol=1e-4)
 
-<<<<<<< HEAD
-    f = lambda input: -fn.tanhshrink(input)
+    def f(inputs):
+        return -fn.tanhshrink(inputs)
+
     targets = -torch.linspace(-0.4, 0.4, 10).to(device)
     roots = bisect(
         f,
@@ -53,13 +48,6 @@
         torch.tensor(6.0).to(device),
         max_iter=100,
     )
-=======
-    def f(inputs):
-        return -fn.tanhshrink(inputs)
-
-    targets = -torch.linspace(-0.4, 0.4, 10)
-    roots = bisect(f, targets, -6.0, 6.0, max_iter=100)
->>>>>>> bdd96532
     assert_close(f(roots), targets, atol=1e-4, rtol=1e-4)
 
     f = torch.tanh
@@ -73,8 +61,9 @@
     )
     assert_close(f(roots), targets, atol=1e-4, rtol=1e-4)
 
-<<<<<<< HEAD
-    f = lambda input: -torch.tanh(input)
+    def f(inputs):
+        return -torch.tanh(inputs)
+
     targets = -torch.linspace(-0.9, 0.9, 10).to(device)
     roots = bisect(
         f,
@@ -83,13 +72,6 @@
         torch.tensor(6.0).to(device),
         max_iter=100,
     )
-=======
-    def f(inputs):
-        return -torch.tanh(inputs)
-
-    targets = -torch.linspace(-0.9, 0.9, 10)
-    roots = bisect(f, targets, -6.0, 6.0, max_iter=100)
->>>>>>> bdd96532
     assert_close(f(roots), targets, atol=1e-4, rtol=1e-4)
 
 
