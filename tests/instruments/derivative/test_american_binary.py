--- conflicted
+++ resolved
@@ -1,6 +1,3 @@
-from typing import Optional
-from typing import Union
-
 import pytest
 import torch
 from torch.testing import assert_close
@@ -20,11 +17,7 @@
     def setup_class(cls):
         torch.manual_seed(42)
 
-<<<<<<< HEAD
-    def test_payoff(self, device: Optional[Union[str, torch.device]] = "cpu"):
-=======
     def test_payoff(self, device: str = "cpu"):
->>>>>>> 98fc9ee1
         derivative = AmericanBinaryOption(BrownianStock(), strike=2.0).to(device)
         derivative.underlier.register_buffer(
             "spot",
