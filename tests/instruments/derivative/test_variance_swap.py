--- conflicted
+++ resolved
@@ -1,6 +1,4 @@
 from math import sqrt
-from typing import Optional
-from typing import Union
 
 import pytest
 import torch
@@ -14,11 +12,7 @@
 
 
 class TestVarianceSwap:
-<<<<<<< HEAD
-    def test_payoff(self, device: Optional[Union[str, torch.device]] = "cpu"):
-=======
     def test_payoff(self, device: str = "cpu"):
->>>>>>> 98fc9ee1
         derivative = VarianceSwap(BrownianStock(), strike=0.04).to(device)
         derivative.ul().register_buffer("spot", torch.ones(2, 3).to(device))
         result = derivative.payoff()
