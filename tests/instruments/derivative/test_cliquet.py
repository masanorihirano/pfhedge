--- conflicted
+++ resolved
@@ -1,10 +1,7 @@
-<<<<<<< HEAD
 from typing import Optional
 from typing import Union
 
 import pytest
-=======
->>>>>>> bdd96532
 import torch
 from torch.testing import assert_close
 
