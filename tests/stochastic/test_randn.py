from typing import Optional
from typing import Union

import pytest
import torch
from torch.testing import assert_close

from pfhedge.stochastic import randn_antithetic


<<<<<<< HEAD
def test_randn_antithetic(device: Optional[Union[str, torch.device]] = "cpu"):
=======
def test_randn_antithetic(device: str = "cpu"):
>>>>>>> 98fc9ee1
    torch.manual_seed(42)
    device = torch.device(device) if device else None
    output = randn_antithetic(200, 100, device=device)
    assert_close(output.mean(0), torch.zeros_like(output[0]))

    with pytest.raises(ValueError):
        # not supported
        output = randn_antithetic((200, 100), dim=1)


@pytest.mark.gpu
def test_randn_antithetic_gpu():
    test_randn_antithetic(device="cuda")<|MERGE_RESOLUTION|>--- conflicted
+++ resolved
@@ -1,6 +1,3 @@
-from typing import Optional
-from typing import Union
-
 import pytest
 import torch
 from torch.testing import assert_close
@@ -8,11 +5,7 @@
 from pfhedge.stochastic import randn_antithetic
 
 
-<<<<<<< HEAD
-def test_randn_antithetic(device: Optional[Union[str, torch.device]] = "cpu"):
-=======
 def test_randn_antithetic(device: str = "cpu"):
->>>>>>> 98fc9ee1
     torch.manual_seed(42)
     device = torch.device(device) if device else None
     output = randn_antithetic(200, 100, device=device)
