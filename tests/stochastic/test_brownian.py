from math import sqrt
from typing import Optional
from typing import Union

import pytest
import torch
from torch.testing import assert_close

from pfhedge.stochastic import generate_brownian
from pfhedge.stochastic import generate_geometric_brownian
from pfhedge.stochastic.engine import RandnSobolBoxMuller


<<<<<<< HEAD
def test_generate_brownian_mean(device: Optional[Union[str, torch.device]] = "cpu"):
=======
def test_generate_brownian_mean(device: str = "cpu"):
>>>>>>> 98fc9ee1
    torch.manual_seed(42)
    n_paths = 10000
    n_steps = 250

    device = torch.device(device) if device else None
    output = generate_brownian(n_paths, n_steps, device=device)
    assert output.size() == torch.Size((n_paths, n_steps))
    result = output[:, -1].mean()
    expect = torch.zeros_like(result)
    std = 0.2 * sqrt(1 / n_paths)
    assert_close(result, expect, atol=3 * std, rtol=0)


@pytest.mark.gpu
def test_generate_brownian_mean_gpu():
    test_generate_brownian_mean(device="cuda")


<<<<<<< HEAD
def test_generate_brownian_nosigma(device: Optional[Union[str, torch.device]] = "cpu"):
=======
def test_generate_brownian_nosigma(device: str = "cpu"):
>>>>>>> 98fc9ee1
    torch.manual_seed(42)
    n_steps = 250

    device = torch.device(device) if device else None
    result = generate_brownian(1, n_steps, sigma=0, device=device)
    expect = torch.zeros(1, n_steps).to(device)
    assert_close(result, expect)

    mu = 0.1
    dt = 0.01
    result = generate_brownian(1, n_steps, mu=mu, sigma=0, dt=dt, device=device)
    expect = torch.linspace(0, mu * dt * (n_steps - 1), n_steps).to(device).unsqueeze(0)
    assert_close(result, expect)


@pytest.mark.gpu
def test_generate_brownian_nosigma_gpu():
    test_generate_brownian_nosigma(device="cuda")


<<<<<<< HEAD
def test_generate_brownian_std(device: Optional[Union[str, torch.device]] = "cpu"):
=======
def test_generate_brownian_std(device: str = "cpu"):
>>>>>>> 98fc9ee1
    torch.manual_seed(42)
    n_paths = 10000
    n_steps = 250

    device = torch.device(device) if device else None
    output = generate_brownian(n_paths, n_steps, device=device)
    assert output.size() == torch.Size((n_paths, n_steps))
    result = output[:, -1].std()
    expect = torch.full_like(result, 0.2)
    assert_close(result, expect, atol=0, rtol=0.1)


@pytest.mark.gpu
def test_generate_brownian_std_gpu():
    test_generate_brownian_std(device="cuda")


<<<<<<< HEAD
def test_generate_brownian_mean_init_state(
    device: Optional[Union[str, torch.device]] = "cpu"
):
=======
def test_generate_brownian_mean_init_state(device: str = "cpu"):
>>>>>>> 98fc9ee1
    torch.manual_seed(42)
    n_paths = 10000
    n_steps = 250

    device = torch.device(device) if device else None
    output = generate_brownian(n_paths, n_steps, init_state=1.0, device=device)
    assert output.size() == torch.Size((n_paths, n_steps))
    result = output[:, -1].mean()
    expect = torch.ones_like(result)
    std = 0.2 * sqrt(1 / n_paths)
    assert_close(result, expect, atol=3 * std, rtol=0)

    output = generate_brownian(
        n_paths, n_steps, init_state=torch.tensor(1.0).to(device), device=device
    )
    assert output.size() == torch.Size((n_paths, n_steps))
    result = output[:, -1].mean()
    expect = torch.ones_like(result)
    std = 0.2 * sqrt(1 / n_paths)
    assert_close(result, expect, atol=3 * std, rtol=0)

    output = generate_brownian(
        n_paths, n_steps, init_state=torch.tensor([1.0]).to(device), device=device
    )
    assert output.size() == torch.Size((n_paths, n_steps))
    result = output[:, -1].mean()
    expect = torch.ones_like(result)
    std = 0.2 * sqrt(1 / n_paths)
    assert_close(result, expect, atol=3 * std, rtol=0)


@pytest.mark.gpu
def test_generate_brownian_mean_init_state_gpu():
    test_generate_brownian_mean_init_state(device="cuda")


<<<<<<< HEAD
def test_generate_brownian_mean_mu(device: Optional[Union[str, torch.device]] = "cpu"):
=======
def test_generate_brownian_mean_mu(device: str = "cpu"):
>>>>>>> 98fc9ee1
    torch.manual_seed(42)
    n_paths = 10000
    n_steps = 250
    dt = 1 / 250
    mu = 0.1

    device = torch.device(device) if device else None
    output = generate_brownian(n_paths, n_steps, mu=mu, device=device)
    result = output[:, -1].mean()
    expect = torch.full_like(result, mu * dt * n_steps)
    std = 0.2 * sqrt(1 / n_paths)
    assert_close(result, expect, atol=3 * std, rtol=0)


@pytest.mark.gpu
def test_generate_brownian_mean_mu_gpu():
    test_generate_brownian_mean_mu(device="cuda")


<<<<<<< HEAD
def test_generate_brownian_sobol_mean(
    device: Optional[Union[str, torch.device]] = "cpu"
):
=======
def test_generate_brownian_sobol_mean(device: str = "cpu"):
>>>>>>> 98fc9ee1
    n_paths = 10000
    n_steps = 250

    device = torch.device(device) if device else None
    engine = RandnSobolBoxMuller(seed=42, scramble=True)
    output = generate_brownian(n_paths, n_steps, engine=engine, device=device)
    assert output.size() == torch.Size((n_paths, n_steps))
    result = output[:, -1].mean()
    expect = torch.zeros_like(result)
    std = 0.2 * sqrt(1 / n_paths)
    assert_close(result, expect, atol=3 * std, rtol=0)


@pytest.mark.gpu
def test_generate_brownian_sobol_mean_gpu():
    test_generate_brownian_sobol_mean(device="cuda")


<<<<<<< HEAD
def test_generate_brownian_dtype(device: Optional[Union[str, torch.device]] = "cpu"):
=======
def test_generate_brownian_dtype(device: str = "cpu"):
>>>>>>> 98fc9ee1
    torch.manual_seed(42)

    device = torch.device(device) if device else None
    output = generate_brownian(1, 1, dtype=torch.float32, device=device)
    assert output.dtype == torch.float32

    output = generate_brownian(1, 1, dtype=torch.float64, device=device)
    assert output.dtype == torch.float64


@pytest.mark.gpu
def test_generate_brownian_dtype_gpu():
    test_generate_brownian_dtype(device="cuda")


<<<<<<< HEAD
def test_generate_geometric_brownian_mean(
    device: Optional[Union[str, torch.device]] = "cpu"
):
=======
def test_generate_geometric_brownian_mean(device: str = "cpu"):
>>>>>>> 98fc9ee1
    torch.manual_seed(42)

    n_paths = 10000
    n_steps = 250

    device = torch.device(device) if device else None
    t = generate_geometric_brownian(n_paths, n_steps, device=device)
    result = t[:, -1].mean()
    expect = torch.ones_like(result).to(device)
    std = 0.2 * sqrt(1 / n_paths)
    assert_close(result, expect, atol=3 * std, rtol=0)

    t = generate_geometric_brownian(n_paths, n_steps, init_state=2.0, device=device)
    result = t[:, -1].mean()
    expect = torch.ones_like(result).to(device) * 2
    std = 0.2 * sqrt(1 / n_paths)
    assert_close(result, expect, atol=3 * std, rtol=0)

    mu = 0.1
    dt = 1 / 250

    output = generate_geometric_brownian(n_paths, n_steps, mu=mu, device=device)
    result = output[:, -1].mean()
    expect = torch.ones_like(result) * torch.tensor(n_steps * dt * mu).to(device).exp()
    std = 0.2 * sqrt(1 / n_paths)
    assert_close(result, expect, atol=3 * std, rtol=0)


@pytest.mark.gpu
def test_generate_geometric_brownian_mean_gpu():
    test_generate_geometric_brownian_mean(device="cuda")


<<<<<<< HEAD
def test_generate_geometric_brownian_dtype(
    device: Optional[Union[str, torch.device]] = "cpu"
):
=======
def test_generate_geometric_brownian_dtype(device: str = "cpu"):
>>>>>>> 98fc9ee1
    torch.manual_seed(42)

    device = torch.device(device) if device else None
    output = generate_geometric_brownian(1, 1, dtype=torch.float32, device=device)
    assert output.dtype == torch.float32

    output = generate_geometric_brownian(1, 1, dtype=torch.float64, device=device)
    assert output.dtype == torch.float64


@pytest.mark.gpu
def test_generate_geometric_brownian_dtype_gpu():
    test_generate_geometric_brownian_dtype(device="cuda")<|MERGE_RESOLUTION|>--- conflicted
+++ resolved
@@ -1,6 +1,4 @@
 from math import sqrt
-from typing import Optional
-from typing import Union
 
 import pytest
 import torch
@@ -11,11 +9,7 @@
 from pfhedge.stochastic.engine import RandnSobolBoxMuller
 
 
-<<<<<<< HEAD
-def test_generate_brownian_mean(device: Optional[Union[str, torch.device]] = "cpu"):
-=======
 def test_generate_brownian_mean(device: str = "cpu"):
->>>>>>> 98fc9ee1
     torch.manual_seed(42)
     n_paths = 10000
     n_steps = 250
@@ -34,11 +28,7 @@
     test_generate_brownian_mean(device="cuda")
 
 
-<<<<<<< HEAD
-def test_generate_brownian_nosigma(device: Optional[Union[str, torch.device]] = "cpu"):
-=======
 def test_generate_brownian_nosigma(device: str = "cpu"):
->>>>>>> 98fc9ee1
     torch.manual_seed(42)
     n_steps = 250
 
@@ -59,11 +49,7 @@
     test_generate_brownian_nosigma(device="cuda")
 
 
-<<<<<<< HEAD
-def test_generate_brownian_std(device: Optional[Union[str, torch.device]] = "cpu"):
-=======
 def test_generate_brownian_std(device: str = "cpu"):
->>>>>>> 98fc9ee1
     torch.manual_seed(42)
     n_paths = 10000
     n_steps = 250
@@ -81,13 +67,7 @@
     test_generate_brownian_std(device="cuda")
 
 
-<<<<<<< HEAD
-def test_generate_brownian_mean_init_state(
-    device: Optional[Union[str, torch.device]] = "cpu"
-):
-=======
 def test_generate_brownian_mean_init_state(device: str = "cpu"):
->>>>>>> 98fc9ee1
     torch.manual_seed(42)
     n_paths = 10000
     n_steps = 250
@@ -124,11 +104,7 @@
     test_generate_brownian_mean_init_state(device="cuda")
 
 
-<<<<<<< HEAD
-def test_generate_brownian_mean_mu(device: Optional[Union[str, torch.device]] = "cpu"):
-=======
 def test_generate_brownian_mean_mu(device: str = "cpu"):
->>>>>>> 98fc9ee1
     torch.manual_seed(42)
     n_paths = 10000
     n_steps = 250
@@ -148,13 +124,7 @@
     test_generate_brownian_mean_mu(device="cuda")
 
 
-<<<<<<< HEAD
-def test_generate_brownian_sobol_mean(
-    device: Optional[Union[str, torch.device]] = "cpu"
-):
-=======
 def test_generate_brownian_sobol_mean(device: str = "cpu"):
->>>>>>> 98fc9ee1
     n_paths = 10000
     n_steps = 250
 
@@ -173,11 +143,7 @@
     test_generate_brownian_sobol_mean(device="cuda")
 
 
-<<<<<<< HEAD
-def test_generate_brownian_dtype(device: Optional[Union[str, torch.device]] = "cpu"):
-=======
 def test_generate_brownian_dtype(device: str = "cpu"):
->>>>>>> 98fc9ee1
     torch.manual_seed(42)
 
     device = torch.device(device) if device else None
@@ -193,13 +159,7 @@
     test_generate_brownian_dtype(device="cuda")
 
 
-<<<<<<< HEAD
-def test_generate_geometric_brownian_mean(
-    device: Optional[Union[str, torch.device]] = "cpu"
-):
-=======
 def test_generate_geometric_brownian_mean(device: str = "cpu"):
->>>>>>> 98fc9ee1
     torch.manual_seed(42)
 
     n_paths = 10000
@@ -233,13 +193,7 @@
     test_generate_geometric_brownian_mean(device="cuda")
 
 
-<<<<<<< HEAD
-def test_generate_geometric_brownian_dtype(
-    device: Optional[Union[str, torch.device]] = "cpu"
-):
-=======
 def test_generate_geometric_brownian_dtype(device: str = "cpu"):
->>>>>>> 98fc9ee1
     torch.manual_seed(42)
 
     device = torch.device(device) if device else None
