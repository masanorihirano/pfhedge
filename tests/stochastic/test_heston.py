--- conflicted
+++ resolved
@@ -1,9 +1,3 @@
-<<<<<<< HEAD
-from typing import Optional
-from typing import Union
-
-=======
->>>>>>> 98fc9ee1
 import pytest
 import torch
 from torch.testing import assert_close
@@ -26,11 +20,7 @@
     assert repr(output) == expect
 
 
-<<<<<<< HEAD
-def test_generate_heston_volatility(device: Optional[Union[str, torch.device]] = "cpu"):
-=======
 def test_generate_heston_volatility(device: str = "cpu"):
->>>>>>> 98fc9ee1
     torch.manual_seed(42)
 
     device = torch.device(device) if device else None
