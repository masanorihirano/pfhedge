--- conflicted
+++ resolved
@@ -1,9 +1,3 @@
-<<<<<<< HEAD
-from typing import Optional
-from typing import Union
-
-=======
->>>>>>> 98fc9ee1
 import pytest
 import torch
 from torch import Tensor
@@ -12,11 +6,7 @@
 import pfhedge.autogreek as autogreek
 
 
-<<<<<<< HEAD
-def test_gamma_from_delta(device: Optional[Union[str, torch.device]] = "cpu"):
-=======
 def test_gamma_from_delta(device: str = "cpu"):
->>>>>>> 98fc9ee1
     torch.manual_seed(42)
 
     def price(spot: Tensor):
@@ -36,11 +26,7 @@
     test_gamma_from_delta(device="cuda")
 
 
-<<<<<<< HEAD
-def test_vega(device: Optional[Union[str, torch.device]] = "cpu"):
-=======
 def test_vega(device: str = "cpu"):
->>>>>>> 98fc9ee1
     def pricer(volatility, coef):
         return coef * volatility.pow(2)
 
@@ -64,11 +50,7 @@
     test_vega(device="cuda")
 
 
-<<<<<<< HEAD
-def test_theta(device: Optional[Union[str, torch.device]] = "cpu"):
-=======
 def test_theta(device: str = "cpu"):
->>>>>>> 98fc9ee1
     def pricer(time_to_maturity, coef):
         return coef * time_to_maturity.pow(2)
 
