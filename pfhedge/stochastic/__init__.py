--- conflicted
+++ resolved
@@ -3,13 +3,8 @@
 from .cir import generate_cir  # NOQA
 from .heston import generate_heston  # NOQA
 from .local_volatility import generate_local_volatility_process  # NOQA
-<<<<<<< HEAD
 from .merton_jump import generate_merton_jump  # NOQA
 from .random import randn_antithetic  # NOQA
 from .random import randn_sobol_boxmuller  # NOQA
-=======
-from .random import randn_antithetic  # NOQA
-from .random import randn_sobol_boxmuller  # NOQA
 from .rough_bergomi import generate_rough_bergomi  # NOQA
->>>>>>> f9d6dd20
 from .vasicek import generate_vasicek  # NOQA