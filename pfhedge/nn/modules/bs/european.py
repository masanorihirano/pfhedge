--- conflicted
+++ resolved
@@ -6,7 +6,6 @@
 from pfhedge._utils.bisect import find_implied_volatility
 from pfhedge._utils.doc import _set_attr_and_docstring
 from pfhedge._utils.str import _format_float
-<<<<<<< HEAD
 from pfhedge.instruments import EuropeanOption
 from pfhedge.nn.functional import d1
 from pfhedge.nn.functional import d2
@@ -16,7 +15,6 @@
 from ._base import BSModuleMixin
 from ._base import acquire_params_from_derivative_0
 from ._base import acquire_params_from_derivative_1
-=======
 from pfhedge.nn.functional import bs_european_delta
 from pfhedge.nn.functional import bs_european_gamma
 from pfhedge.nn.functional import bs_european_price
@@ -25,7 +23,6 @@
 
 from ._base import BSModuleMixin
 from .black_scholes import BlackScholesModuleFactory
->>>>>>> fb018dc5
 
 
 class BSEuropeanOption(BSModuleMixin):
@@ -70,16 +67,12 @@
                 [0.5752]])
     """
 
-<<<<<<< HEAD
     def __init__(
         self,
         call: bool = True,
         strike: float = 1.0,
         derivative: Optional[EuropeanOption] = None,
-    ):
-=======
-    def __init__(self, call: bool = True, strike: float = 1.0) -> None:
->>>>>>> fb018dc5
+    ) -> None:
         super().__init__()
         self.call = call
         self.strike = strike
@@ -142,28 +135,19 @@
         Note:
             Parameters are not optional if the module has not accepted a derivative in its initialization.
         """
-<<<<<<< HEAD
-        (
-            log_moneyness,
-            time_to_maturity,
-            volatility,
-        ) = acquire_params_from_derivative_1(
-            self.derivative, log_moneyness, time_to_maturity, volatility
-        )
-        s, t, v = broadcast_all(log_moneyness, time_to_maturity, volatility)
-
-        delta = ncdf(d1(s, t, v))
-        delta = delta - 1 if not self.call else delta  # put-call parity
-
-        return delta
-=======
+        (
+            log_moneyness,
+            time_to_maturity,
+            volatility,
+        ) = acquire_params_from_derivative_1(
+            self.derivative, log_moneyness, time_to_maturity, volatility
+        )
         return bs_european_delta(
             log_moneyness=log_moneyness,
             time_to_maturity=time_to_maturity,
             volatility=volatility,
             call=self.call,
         )
->>>>>>> fb018dc5
 
     def gamma(
         self,
@@ -187,35 +171,22 @@
 
         Returns:
             torch.Tensor
-<<<<<<< HEAD
-
-        Note:
-            args are not optional if it doesn't accept derivative in this initialization.
-        """
-        (
-            log_moneyness,
-            time_to_maturity,
-            volatility,
-        ) = acquire_params_from_derivative_1(
-            self.derivative, log_moneyness, time_to_maturity, volatility
-        )
-        s, t, v = broadcast_all(log_moneyness, time_to_maturity, volatility)
-        price = self.strike * s.exp()
-        numerator = npdf(d1(s, t, v))
-        denominator = price * v * t.sqrt()
-        output = numerator / denominator
-        return torch.where(
-            (numerator == 0).logical_and(denominator == 0),
-            torch.zeros_like(output),
-            output,
-=======
-        """
+
+        Note:
+            args are not optional if it doesn't accept derivative in this initialization.
+        """
+        (
+            log_moneyness,
+            time_to_maturity,
+            volatility,
+        ) = acquire_params_from_derivative_1(
+            self.derivative, log_moneyness, time_to_maturity, volatility
+        )
         return bs_european_gamma(
             log_moneyness=log_moneyness,
             time_to_maturity=time_to_maturity,
             volatility=volatility,
             strike=self.strike,
->>>>>>> fb018dc5
         )
 
     def vega(
@@ -244,27 +215,19 @@
         Note:
             args are not optional if it doesn't accept derivative in this initialization.
         """
-<<<<<<< HEAD
-        (
-            log_moneyness,
-            time_to_maturity,
-            volatility,
-        ) = acquire_params_from_derivative_1(
-            self.derivative, log_moneyness, time_to_maturity, volatility
-        )
-        s, t, v = broadcast_all(log_moneyness, time_to_maturity, volatility)
-        price = self.strike * s.exp()
-        vega = npdf(d1(s, t, v)) * price * t.sqrt()
-
-        return vega
-=======
+        (
+            log_moneyness,
+            time_to_maturity,
+            volatility,
+        ) = acquire_params_from_derivative_1(
+            self.derivative, log_moneyness, time_to_maturity, volatility
+        )
         return bs_european_vega(
             log_moneyness=log_moneyness,
             time_to_maturity=time_to_maturity,
             volatility=volatility,
             strike=self.strike,
         )
->>>>>>> fb018dc5
 
     def theta(
         self,
@@ -295,30 +258,18 @@
         Note:
             args are not optional if it doesn't accept derivative in this initialization.
         """
-<<<<<<< HEAD
-        (
-            log_moneyness,
-            time_to_maturity,
-            volatility,
-        ) = acquire_params_from_derivative_1(
-            self.derivative, log_moneyness, time_to_maturity, volatility
-        )
-        s, t, v = broadcast_all(log_moneyness, time_to_maturity, volatility)
-        price = self.strike * s.exp()
-        numerator = -npdf(d1(s, t, v)) * price * v
-        denominator = 2 * t.sqrt()
-        output = numerator / denominator
-        return torch.where(
-            (numerator == 0).logical_and(denominator == 0),
-            torch.zeros_like(output),
-            output,
-=======
+        (
+            log_moneyness,
+            time_to_maturity,
+            volatility,
+        ) = acquire_params_from_derivative_1(
+            self.derivative, log_moneyness, time_to_maturity, volatility
+        )
         return bs_european_theta(
             log_moneyness=log_moneyness,
             time_to_maturity=time_to_maturity,
             volatility=volatility,
             strike=self.strike,
->>>>>>> fb018dc5
         )
 
     def price(
@@ -347,26 +298,13 @@
         Note:
             args are not optional if it doesn't accept derivative in this initialization.
         """
-<<<<<<< HEAD
-        (
-            log_moneyness,
-            time_to_maturity,
-            volatility,
-        ) = acquire_params_from_derivative_1(
-            self.derivative, log_moneyness, time_to_maturity, volatility
-        )
-        s, t, v = broadcast_all(log_moneyness, time_to_maturity, volatility)
-
-        n1 = ncdf(d1(s, t, v))
-        n2 = ncdf(d2(s, t, v))
-
-        price = self.strike * (s.exp() * n1 - n2)
-
-        if not self.call:
-            price += self.strike * (1 - s.exp())  # put-call parity
-
-        return price
-=======
+        (
+            log_moneyness,
+            time_to_maturity,
+            volatility,
+        ) = acquire_params_from_derivative_1(
+            self.derivative, log_moneyness, time_to_maturity, volatility
+        )
         return bs_european_price(
             log_moneyness=log_moneyness,
             time_to_maturity=time_to_maturity,
@@ -374,7 +312,6 @@
             strike=self.strike,
             call=self.call,
         )
->>>>>>> fb018dc5
 
     def implied_volatility(
         self,
