import math
from math import ceil
from math import pi as kPI
from typing import Callable
from typing import List
from typing import Optional
from typing import Tuple
from typing import Union

import torch
import torch.nn.functional as fn
from torch import Tensor
from torch.distributions.normal import Normal
from torch.distributions.utils import broadcast_all

<<<<<<< HEAD
import pfhedge.autogreek as autogreek
from pfhedge._utils.bisect import bisect
=======
from pfhedge import autogreek
>>>>>>> 98fc9ee1
from pfhedge._utils.typing import TensorOrScalar


def european_payoff(input: Tensor, call: bool = True, strike: float = 1.0) -> Tensor:
    """Returns the payoff of a European option.

    .. seealso::
        - :class:`pfhedge.instruments.EuropeanOption`

    Args:
        input (torch.Tensor): The input tensor representing the price trajectory.
        call (bool, default=True): Specifies whether the option is call or put.
        strike (float, default=1.0): The strike price of the option.

    Shape:
        - input: :math:`(*, T)` where
          :math:`T` is the number of time steps and
          :math:`*` means any number of additional dimensions.
        - output: :math:`(*)`

    Returns:
        torch.Tensor
    """
    if call:
        return fn.relu(input[..., -1] - strike)
    else:
        return fn.relu(strike - input[..., -1])


def lookback_payoff(input: Tensor, call: bool = True, strike: float = 1.0) -> Tensor:
    """Returns the payoff of a lookback option with a fixed strike.

    .. seealso::
        - :class:`pfhedge.instruments.LookbackOption`

    Args:
        input (torch.Tensor): The input tensor representing the price trajectory.
        call (bool, default=True): Specifies whether the option is call or put.
        strike (float, default=1.0): The strike price of the option.

    Shape:
        - input: :math:`(*, T)` where
          :math:`T` is the number of time steps and
          :math:`*` means any number of additional dimensions.
        - output: :math:`(*)`

    Returns:
        torch.Tensor
    """
    if call:
        return fn.relu(input.max(dim=-1).values - strike)
    else:
        return fn.relu(strike - input.min(dim=-1).values)


def american_binary_payoff(
    input: Tensor, call: bool = True, strike: float = 1.0
) -> Tensor:
    """Returns the payoff of an American binary option.

    .. seealso::
        - :class:`pfhedge.instruments.AmericanBinaryOption`

    Args:
        input (torch.Tensor): The input tensor representing the price trajectory.
        call (bool, default=True): Specifies whether the option is call or put.
        strike (float, default=1.0): The strike price of the option.

    Shape:
        - input: :math:`(*, T)` where
          :math:`T` is the number of time steps and
          :math:`*` means any number of additional dimensions.
        - output: :math:`(*)`

    Returns:
        torch.Tensor
    """
    if call:
        return (input.max(dim=-1).values >= strike).to(input)
    else:
        return (input.min(dim=-1).values <= strike).to(input)


def european_binary_payoff(
    input: Tensor, call: bool = True, strike: float = 1.0
) -> Tensor:
    """Returns the payoff of a European binary option.

    .. seealso::
        - :class:`pfhedge.instruments.EuropeanBinaryOption`

    Args:
        input (torch.Tensor): The input tensor representing the price trajectory.
        call (bool, default=True): Specifies whether the option is call or put.
        strike (float, default=1.0): The strike price of the option.

    Shape:
        - input: :math:`(*, T)` where
          :math:`T` is the number of time steps and
          :math:`*` means any number of additional dimensions.
        - output: :math:`(*)`

    Returns:
        torch.Tensor
    """
    if call:
        return (input[..., -1] >= strike).to(input)
    else:
        return (input[..., -1] <= strike).to(input)


def european_forward_start_payoff(
    input: Tensor, strike: float = 1.0, start_index: int = 0, end_index: int = -1
) -> Tensor:
    """Returns the payoff of a European forward start option.

    .. seealso::
        - :class:`pfhedge.instruments.EuropeanForwardStartOption`

    Args:
        input (torch.Tensor): The input tensor representing the price trajectory.
        strike (float, default=1.0): The strike price of the option.
        start_index (int, default=0): The time index at which the option starts.
        end_index (int, default=-1): The time index at which the option ends.

    Shape:
        - input: :math:`(*, T)` where
          :math:`T` is the number of time steps and
          :math:`*` means any number of additional dimensions.
        - output: :math:`(*)`

    Returns:
        torch.Tensor
    """
    return fn.relu(input[..., end_index] / input[..., start_index] - strike)


def exp_utility(input: Tensor, a: float = 1.0) -> Tensor:
    r"""Applies an exponential utility function.

    An exponential utility function is defined as:

    .. math::

        u(x) = -\exp(-a x) \,.

    Args:
        input (torch.Tensor): The input tensor.
        a (float, default=1.0): The risk aversion coefficient of the exponential
            utility.

    Returns:
        torch.Tensor
    """
    return -(-a * input).exp()


def isoelastic_utility(input: Tensor, a: float) -> Tensor:
    r"""Applies an isoelastic utility function.

    An isoelastic utility function is defined as:

    .. math::

        u(x) = \begin{cases}
        x^{1 - a} & a \neq 1 \\
        \log{x} & a = 1
        \end{cases} \,.

    Args:
        input (torch.Tensor): The input tensor.
        a (float): Relative risk aversion coefficient of the isoelastic
            utility.

    Returns:
        torch.Tensor
    """
    if a == 1.0:
        return input.log()
    else:
        return input.pow(1.0 - a)


def entropic_risk_measure(input: Tensor, a: float = 1.0) -> Tensor:
    """Returns the entropic risk measure.

    See :class:`pfhedge.nn.EntropicRiskMeasure` for details.
    """
    return (torch.logsumexp(-input * a, dim=0) - math.log(input.size(0))) / a


def topp(
    input: Tensor, p: float, dim: Optional[int] = None, largest: bool = True
) -> "torch.return_types.return_types.topk":  # type: ignore
    # ToDo(masanorihirano): in torch 1.9.0 or some versions (before 1.13.0), this type and alternatives do not exist)
    """Returns the largest :math:`p * N` elements of the given input tensor,
    where :math:`N` stands for the total number of elements in the input tensor.

    If ``dim`` is not given, the last dimension of the ``input`` is chosen.

    If ``largest`` is ``False`` then the smallest elements are returned.

    A namedtuple of ``(values, indices)`` is returned, where the ``indices``
    are the indices of the elements in the original ``input`` tensor.

    .. seealso::
        - :func:`torch.topk`: Returns the ``k`` largest elements of the given input tensor
          along a given dimension.

    Args:
        input (torch.Tensor): The input tensor.
        p (float): The quantile level.
        dim (int, optional): The dimension to sort along.
        largest (bool, default=True): Controls whether to return largest or smallest
            elements.

    Returns:
        Tuple[Tensor, LongTensor] (named tuple)

    Examples:
        >>> from pfhedge.nn.functional import topp
        >>>
        >>> input = torch.arange(1.0, 6.0)
        >>> input
        tensor([1., 2., 3., 4., 5.])
        >>> topp(input, 3 / 5)
        torch.return_types.topk(
        values=tensor([5., 4., 3.]),
        indices=tensor([4, 3, 2]))
    """
    if dim is None:
        return input.topk(ceil(p * input.numel()), largest=largest)
    else:
        return input.topk(ceil(p * input.size(dim)), dim=dim, largest=largest)


def expected_shortfall(input: Tensor, p: float, dim: Optional[int] = None) -> Tensor:
    """Returns the expected shortfall of the given input tensor.

    Args:
        input (torch.Tensor): The input tensor.
        p (float): The quantile level.
        dim (int, optional): The dimension to sort along.

    Returns:
        torch.Tensor

    Examples:
        >>> from pfhedge.nn.functional import expected_shortfall
        >>>
        >>> input = -torch.arange(10.0)
        >>> input
        tensor([-0., -1., -2., -3., -4., -5., -6., -7., -8., -9.])
        >>> expected_shortfall(input, 0.3)
        tensor(8.)
    """
    if dim is None:
        return -topp(input, p=p, largest=False).values.mean()
    else:
        return -topp(input, p=p, largest=False, dim=dim).values.mean(dim=dim)


def _min_values(input: Tensor, dim: Optional[int] = None) -> Tensor:
    return input.min() if dim is None else input.min(dim=dim).values


def _max_values(input: Tensor, dim: Optional[int] = None) -> Tensor:
    return input.max() if dim is None else input.max(dim=dim).values


def value_at_risk(input: Tensor, p: float, dim: Optional[int] = None) -> Tensor:
    """Returns the value at risk of the given input tensor.

    Note:
        If :math:`p \leq 1 / N`` with :math:`N` being the number of elements to sort,
        returns the smallest element in the tensor.
        If :math:`p > 1 - 1 / N``, returns the largest element in the tensor.

    Args:
        input (torch.Tensor): The input tensor.
        p (float): The quantile level.
        dim (int, optional): The dimension to sort along.

    Returns:
        torch.Tensor

    Examples:
        >>> from pfhedge.nn.functional import value_at_risk
        >>>
        >>> input = -torch.arange(10.0)
        >>> input
        tensor([-0., -1., -2., -3., -4., -5., -6., -7., -8., -9.])
        >>> value_at_risk(input, 0.3)
        tensor(-7.)
    """  # NOQA
    n = input.numel() if dim is None else input.size(dim)

    if p <= 1 / n:
        output = _min_values(input, dim=dim)
    elif p > 1 - 1 / n:
        output = _max_values(input, dim=dim)
    else:
        q = (p - (1 / n)) / (1 - (1 / n))
        output = input.quantile(q, dim=dim)

    return output


def quadratic_cvar(input: Tensor, lam: float, dim: Optional[int] = None) -> Tensor:
    """Returns the Quadratic CVaR of the given input tensor.

    .. math::

        \\rho (X) = \\inf_\\omega \\left\\{\\omega + \\lambda || \\min\\{0, X + \\omega\\}||_2\\right\\}.

    for :math:`\lambda\geq1`.

    References:
        - Buehler, Hans, Statistical Hedging (March 1, 2019). Available at SSRN: http://dx.doi.org/10.2139/ssrn.2913250

    Args:
        input (torch.Tensor): The input tensor.
        lam (float): :math:`lambda`.
        dim (int, optional): The dimension to sort along.

    Returns:
        torch.Tensor

    Examples:
        >>> from pfhedge.nn.functional import quadratic_cvar
        >>>
        >>> input = -torch.arange(10.0)
        >>> input
        tensor([-0., -1., -2., -3., -4., -5., -6., -7., -8., -9.])
        >>> quadratic_cvar(input, 2.0)
        tensor(7.9750)
    """
    output_target = torch.as_tensor(1 / (2 * lam))
    if dim:
        base = input.mean(dim=dim)
        input -= base.unsqueeze(dim=dim)
        fn_target = lambda _omega: fn.relu(-_omega.unsqueeze(dim=dim) - input).mean(
            dim=dim
        )

    else:
        base = input.mean()
        input -= base
        fn_target = lambda _omega: fn.relu(-_omega - input).mean()

    lower = -_max_values(input, dim=dim) - 1e-8
    upper = -_min_values(input, dim=dim) + 1e-8

    precision = 1e-6 * math.pow(10, int(math.log10((upper - lower).max())))

    omega = bisect(
        fn=fn_target,
        target=output_target,
        lower=lower,
        upper=upper,
        precision=precision,
    )
    if dim:
        return (
            omega
            + lam * fn.relu(-omega.unsqueeze(dim=dim) - input).square().mean(dim=dim)
            - base
        )
    else:
        return omega + lam * fn.relu(-omega - input).square().mean() - base


def leaky_clamp(
    input: Tensor,
    min: Optional[Tensor] = None,
    max: Optional[Tensor] = None,
    clamped_slope: float = 0.01,
    inverted_output: str = "mean",
) -> Tensor:
    r"""Leakily clamp all elements in ``input`` into the range :math:`[\min, \max]`.

    See :class:`pfhedge.nn.LeakyClamp` for details.
    """
    x = input

    if min is not None:
        min = torch.as_tensor(min).to(x)
        x = x.maximum(min + clamped_slope * (x - min))

    if max is not None:
        max = torch.as_tensor(max).to(x)
        x = x.minimum(max + clamped_slope * (x - max))

    if min is not None and max is not None:
        if inverted_output == "mean":
            y = (min + max) / 2
        elif inverted_output == "max":
            y = max
        else:
            raise ValueError("inverted_output must be 'mean' or 'max'.")
        x = x.where(min <= max, y)

    return x


def clamp(
    input: Tensor,
    min: Optional[Tensor] = None,
    max: Optional[Tensor] = None,
    inverted_output: str = "mean",
) -> Tensor:
    r"""Clamp all elements in ``input`` into the range :math:`[\min, \max]`.

    See :class:`pfhedge.nn.Clamp` for details.
    """
    if inverted_output == "mean":
        output = leaky_clamp(input, min, max, clamped_slope=0.0, inverted_output="mean")
    elif inverted_output == "max":
        output = torch.clamp(input, min, max)
    else:
        raise ValueError("inverted_output must be 'mean' or 'max'.")
    return output


def realized_variance(input: Tensor, dt: TensorOrScalar) -> Tensor:
    r"""Returns the realized variance of the price.

    Realized variance :math:`\sigma^2` of the stock price :math:`S` is defined as:

    .. math::
        \sigma^2 = \frac{1}{T - 1} \sum_{i = 1}^{T - 1}
        \frac{1}{dt} \log(S_{i + 1} / S_i)^2

    where :math:`T` is the number of time steps.

    Note:
        The mean of log return is assumed to be zero.

    Args:
        input (torch.Tensor): The input tensor.
        dt (torch.Tensor or float): The intervals of the time steps.

    Shape:
        - input: :math:`(*, T)` where
          :math:`T` stands for the number of time steps and
          :math:`*` means any number of additional dimensions.
        - output: :math:`(*)`

    Returns:
        torch.Tensor
    """
    return input.log().diff(dim=-1).square().mean(dim=-1) / dt


def realized_volatility(input: Tensor, dt: Union[Tensor, float]) -> Tensor:
    """Returns the realized volatility of the price.
    It is square root of :func:`realized_variance`.

    Args:
        input (torch.Tensor): The input tensor.
        dt (torch.Tensor or float): The intervals of the time steps.

    Shape:
        - input: :math:`(*, T)` where
          :math:`T` stands for the number of time steps and
          :math:`*` means any number of additional dimensions.
        - output: :math:`(*)`

    Returns:
        torch.Tensor
    """
    return realized_variance(input, dt=dt).sqrt()


def pl(
    spot: Tensor,
    unit: Tensor,
    cost: Optional[List[float]] = None,
    payoff: Optional[Tensor] = None,
    deduct_first_cost: bool = True,
    deduct_final_cost: bool = False,
) -> Tensor:
    r"""Returns the final profit and loss of hedging.

    For
    hedging instruments indexed by :math:`h = 1, \dots, H` and
    time steps :math:`i = 1, \dots, T`,
    the final profit and loss is given by

    .. math::
        \text{PL}(Z, \delta, S) =
            - Z
            + \sum_{h = 1}^{H} \sum_{t = 1}^{T} \left[
                    \delta^{(h)}_{t - 1} (S^{(h)}_{t} - S^{(h)}_{t - 1})
                    - c^{(h)} |\delta^{(h)}_{t} - \delta^{(h)}_{t - 1}| S^{(h)}_{t}
                \right] ,

    where
    :math:`Z` is the payoff of the derivative.
    For each hedging instrument,
    :math:`\{S^{(h)}_t ; t = 1, \dots, T\}` is the spot price,
    :math:`\{\delta^{(h)}_t ; t = 1, \dots, T\}` is the number of shares
    held at each time step.
    We define :math:`\delta^{(h)}_0 = 0` for notational convenience.

    A hedger sells the derivative to its customer and
    obliges to settle the payoff at maturity.
    The dealer hedges the risk of this liability
    by trading the underlying instrument of the derivative.
    The resulting profit and loss is obtained by adding up the payoff to the
    customer, capital gains from the underlying asset, and the transaction cost.

    References:
        - Buehler, H., Gonon, L., Teichmann, J. and Wood, B., 2019.
          Deep hedging. Quantitative Finance, 19(8), pp.1271-1291.
          [arXiv:`1802.03042 <https://arxiv.org/abs/1802.03042>`_ [q-fin]]

    Args:
        spot (torch.Tensor): The spot price of the underlying asset :math:`S`.
        unit (torch.Tensor): The signed number of shares of the underlying asset
            :math:`\delta`.
        cost (list[float], default=None): The proportional transaction cost rate of
            the underlying assets.
        payoff (torch.Tensor, optional): The payoff of the derivative :math:`Z`.
        deduct_first_cost (bool, default=True): Whether to deduct the transaction
            cost of the stock at the first time step.
            If ``False``, :math:`- c |\delta_0| S_1` is omitted the above
            equation of the terminal value.

    Shape:
        - spot: :math:`(N, H, T)` where
          :math:`N` is the number of paths,
          :math:`H` is the number of hedging instruments, and
          :math:`T` is the number of time steps.
        - unit: :math:`(N, H, T)`
        - payoff: :math:`(N)`
        - output: :math:`(N)`.

    Returns:
        torch.Tensor
    """
    # TODO(simaki): Support deduct_final_cost=True
    assert not deduct_final_cost, "not supported"

    if spot.size() != unit.size():
        raise RuntimeError(f"unmatched sizes: spot {spot.size()}, unit {unit.size()}")
    if payoff is not None:
        if payoff.dim() != 1 or spot.size(0) != payoff.size(0):
            raise RuntimeError(
                f"unmatched sizes: spot {spot.size()}, payoff {payoff.size()}"
            )

    output = unit[..., :-1].mul(spot.diff(dim=-1)).sum(dim=(-2, -1))

    if payoff is not None:
        output -= payoff

    if cost is not None:
        c = torch.tensor(cost).to(spot).unsqueeze(0).unsqueeze(-1)
        output -= (spot[..., 1:] * unit.diff(dim=-1).abs() * c).sum(dim=(-2, -1))
        if deduct_first_cost:
            output -= (spot[..., [0]] * unit[..., [0]].abs() * c).sum(dim=(-2, -1))

    return output


def terminal_value(
    spot: Tensor,
    unit: Tensor,
    cost: Optional[List[float]] = None,
    payoff: Optional[Tensor] = None,
    deduct_first_cost: bool = True,
) -> Tensor:
    """Alias for :func:`pfhedge.nn.functional.pl`."""
    return pl(
        spot=spot,
        unit=unit,
        cost=cost,
        payoff=payoff,
        deduct_first_cost=deduct_first_cost,
    )


def ncdf(input: Tensor) -> Tensor:
    r"""Returns a new tensor with the normal cumulative distribution function.

    .. math::
        \text{ncdf}(x) =
            \int_{-\infty}^x
            \frac{1}{\sqrt{2 \pi}} e^{-\frac{y^2}{2}} dy

    Args:
        input (torch.Tensor): The input tensor.

    Returns:
        torch.Tensor

    Examples:
        >>> from pfhedge.nn.functional import ncdf
        >>>
        >>> input = torch.tensor([-1.0, 0.0, 10.0])
        >>> ncdf(input)
        tensor([0.1587, 0.5000, 1.0000])
    """
    return Normal(0.0, 1.0).cdf(input)


def npdf(input: Tensor) -> Tensor:
    r"""Returns a new tensor with the normal distribution function.

    .. math::
        \text{npdf}(x) = \frac{1}{\sqrt{2 \pi}} e^{-\frac{x^2}{2}}

    Args:
        input (torch.Tensor): The input tensor.

    Returns:
        torch.Tensor

    Examples:
        >>> from pfhedge.nn.functional import npdf
        >>>
        >>> input = torch.tensor([-1.0, 0.0, 10.0])
        >>> npdf(input)
        tensor([2.4197e-01, 3.9894e-01, 7.6946e-23])
    """
    return Normal(0.0, 1.0).log_prob(input).exp()


def d1(
    log_moneyness: TensorOrScalar,
    time_to_maturity: TensorOrScalar,
    volatility: TensorOrScalar,
) -> Tensor:
    r"""Returns :math:`d_1` in the Black-Scholes formula.

    .. math::
        d_1 = \frac{s}{\sigma \sqrt{t}} + \frac{\sigma \sqrt{t}}{2}

    where
    :math:`s` is the log moneyness,
    :math:`t` is the time to maturity, and
    :math:`\sigma` is the volatility.

    Note:
        Risk-free rate is set to zero.

    Args:
        log_moneyness (torch.Tensor or float): Log moneyness of the underlying asset.
        time_to_maturity (torch.Tensor or float): Time to maturity of the derivative.
        volatility (torch.Tensor or float): Volatility of the underlying asset.

    Returns:
        torch.Tensor
    """
    s, t, v = broadcast_all(log_moneyness, time_to_maturity, volatility)
    if not (t >= 0).all():
        raise ValueError("all elements in time_to_maturity have to be non-negative")
    if not (v >= 0).all():
        raise ValueError("all elements in volatility have to be non-negative")
    variance = v * t.sqrt()
    output = s / variance + variance / 2
    # TODO(simaki): Replace zeros_like with 0.0 once https://github.com/pytorch/pytorch/pull/62084 is merged
    return output.where((s != 0).logical_or(variance != 0), torch.zeros_like(output))


def d2(
    log_moneyness: TensorOrScalar,
    time_to_maturity: TensorOrScalar,
    volatility: TensorOrScalar,
) -> Tensor:
    r"""Returns :math:`d_2` in the Black-Scholes formula.

    .. math::
        d_2 = \frac{s}{\sigma \sqrt{t}} - \frac{\sigma \sqrt{t}}{2}

    where
    :math:`s` is the log moneyness,
    :math:`t` is the time to maturity, and
    :math:`\sigma` is the volatility.

    Note:
        Risk-free rate is set to zero.

    Args:
        log_moneyness (torch.Tensor or float): Log moneyness of the underlying asset.
        time_to_maturity (torch.Tensor or float): Time to maturity of the derivative.
        volatility (torch.Tensor or float): Volatility of the underlying asset.

    Returns:
        torch.Tensor
    """
    s, t, v = broadcast_all(log_moneyness, time_to_maturity, volatility)
    if not (t >= 0).all():
        raise ValueError("all elements in time_to_maturity have to be non-negative")
    if not (v >= 0).all():
        raise ValueError("all elements in volatility have to be non-negative")
    variance = v * t.sqrt()
    output = s / variance - variance / 2
    # TODO(simaki): Replace zeros_like with 0.0 once https://github.com/pytorch/pytorch/pull/62084 is merged
    return output.where((s != 0).logical_or(variance != 0), torch.zeros_like(output))


def ww_width(
    gamma: Tensor, spot: Tensor, cost: TensorOrScalar, a: TensorOrScalar = 1.0
) -> Tensor:
    r"""Returns half-width of the no-transaction band for
    Whalley-Wilmott's hedging strategy.

    See :class:`pfhedge.nn.WhalleyWilmott` for details.

    Args:
        gamma (torch.Tensor): The gamma of the derivative,
        spot (torch.Tensor): The spot price of the underlier.
        cost (torch.Tensor or float): The cost rate of the underlier.
        a (torch.Tensor or float, default=1.0): Risk aversion parameter in exponential utility.

    Returns:
        torch.Tensor
    """
    return (cost * (3 / 2) * gamma.square() * spot / a).pow(1 / 3)


def svi_variance(
    input: TensorOrScalar,
    a: TensorOrScalar,
    b: TensorOrScalar,
    rho: TensorOrScalar,
    m: TensorOrScalar,
    sigma: TensorOrScalar,
) -> Tensor:
    r"""Returns variance in the SVI model.

    See :class:`pfhedge.nn.SVIVariance` for details.

    Args:
        input (torch.Tensor or float): Log strike of the underlying asset.
            That is, :math:`k = \log(K / S)` for spot :math:`S` and strike :math:`K`.
        a (torch.Tensor or float): The parameter :math:`a`.
        b (torch.Tensor or float): The parameter :math:`b`.
        rho (torch.Tensor or float): The parameter :math:`\rho`.
        m (torch.Tensor or float): The parameter :math:`m`.
        sigma (torch.Tensor or float): The parameter :math:`s`.

    Returns:
        torch.Tensor
    """
    k_m = torch.as_tensor(input - m)  # k - m
    return a + b * (rho * k_m + (k_m.square() + sigma ** 2).sqrt())


def bilerp(
    input1: Tensor,
    input2: Tensor,
    input3: Tensor,
    input4: Tensor,
    weight1: TensorOrScalar,
    weight2: TensorOrScalar,
) -> Tensor:
    r"""Does a bilinear interpolation of four tensors based on a scalar or tensor weights and
    returns the resulting tensor.

    The output is given by

    .. math::
        \text{output}_i
        & = (1 - w_1) (1 - w_2) \cdot \text{input1}_i
        + w_1 (1 - w_2) \cdot \text{input2}_i \\
        & \quad + (1 - w_1) w_2 \cdot \text{input3}_i
        + w_1 w_2 \cdot \text{input4}_i ,

    where :math:`w_1` and :math:`w_2` are the weights.

    The shapes of inputs must be broadcastable.
    If ``weight`` is a tensor, then the shapes of ``weight`` must also be broadcastable.

    Args:
        input1 (torch.Tensor): The input tensor.
        input2 (torch.Tensor): The input tensor.
        input3 (torch.Tensor): The input tensor.
        input4 (torch.Tensor): The input tensor.
        weight1 (float or torch.Tensor): The weight tensor.
        weight2 (float or torch.Tensor): The weight tensor.

    Returns:
        torch.Tensor
    """
    lerp1 = torch.lerp(input1, input2, weight1)
    lerp2 = torch.lerp(input3, input4, weight1)
    return torch.lerp(lerp1, lerp2, weight2)


def _bs_theta_gamma_relation(gamma: Tensor, spot: Tensor, volatility: Tensor) -> Tensor:
    # theta = -(1/2) * vola^2 * spot^2 * gamma
    # by Black-Scholes formula
    return -gamma * volatility.square() * spot.square() / 2


def _bs_vega_gamma_relation(
    gamma: Tensor, spot: Tensor, time_to_maturity: Tensor, volatility: Tensor
) -> Tensor:
    # vega = vola * spot^2 * time * gamma
    # in Black-Scholes model
    # See Chapter 5 Appendix A, Bergomi "Stochastic volatility modeling"
    return gamma * volatility * spot.square() * time_to_maturity


def bs_european_price(
    log_moneyness: Tensor,
    time_to_maturity: Tensor,
    volatility: Tensor,
    strike: TensorOrScalar = 1.0,
    call: bool = True,
) -> Tensor:
    """Returns Black-Scholes price of a European option.

    .. seealso::
        - :func:`pfhedge.nn.BSEuropeanOption.price`

    Args:
        log_moneyness (torch.Tensor, optional): Log moneyness of the underlying asset.
        time_to_maturity (torch.Tensor, optional): Time to expiry of the option.
        volatility (torch.Tensor, optional): Volatility of the underlying asset.

    Shape:
        - log_moneyness: :math:`(N, *)` where
          :math:`*` means any number of additional dimensions.
        - time_to_maturity: :math:`(N, *)`
        - volatility: :math:`(N, *)`
        - output: :math:`(N, *)`

    Returns:
        torch.Tensor

    Examples:
        >>> from pfhedge.nn.functional import bs_european_price
        ...
        >>> bs_european_price(torch.tensor([-0.1, 0.0, 0.1]), 1.0, 0.2)
        tensor([0.0375, 0.0797, 0.1467])
    """
    s, t, v = broadcast_all(log_moneyness, time_to_maturity, volatility)

    spot = s.exp() * strike
    price = spot * ncdf(d1(s, t, v)) - strike * ncdf(d2(s, t, v))
    price = price + strike * (1 - s.exp()) if not call else price  # put-call parity

    return price


def bs_european_delta(
    log_moneyness: Tensor,
    time_to_maturity: Tensor,
    volatility: Tensor,
    call: bool = True,
) -> Tensor:
    """Returns Black-Scholes delta of a European option.

    .. seealso::
        - :func:`pfhedge.nn.BSEuropeanOption.delta`

    Args:
        log_moneyness (torch.Tensor, optional): Log moneyness of the underlying asset.
        time_to_maturity (torch.Tensor, optional): Time to expiry of the option.
        volatility (torch.Tensor, optional): Volatility of the underlying asset.

    Shape:
        - log_moneyness: :math:`(N, *)` where
          :math:`*` means any number of additional dimensions.
        - time_to_maturity: :math:`(N, *)`
        - volatility: :math:`(N, *)`
        - output: :math:`(N, *)`

    Returns:
        torch.Tensor

    Examples:
        >>> from pfhedge.nn.functional import bs_european_delta
        ...
        >>> bs_european_delta(torch.tensor([-0.1, 0.0, 0.1]), 1.0, 0.2)
        tensor([0.3446, 0.5398, 0.7257])
    """
    s, t, v = broadcast_all(log_moneyness, time_to_maturity, volatility)

    delta = ncdf(d1(s, t, v))
    delta = delta - 1 if not call else delta  # put-call parity

    return delta


def bs_european_gamma(
    log_moneyness: Tensor,
    time_to_maturity: Tensor,
    volatility: Tensor,
    strike: TensorOrScalar = 1.0,
) -> Tensor:
    """Returns Black-Scholes gamma of a European option.

    .. seealso::
        - :func:`pfhedge.nn.BSEuropeanOption.gamma`

    Args:
        log_moneyness (torch.Tensor, optional): Log moneyness of the underlying asset.
        time_to_maturity (torch.Tensor, optional): Time to expiry of the option.
        volatility (torch.Tensor, optional): Volatility of the underlying asset.

    Shape:
        - log_moneyness: :math:`(N, *)` where
          :math:`*` means any number of additional dimensions.
        - time_to_maturity: :math:`(N, *)`
        - volatility: :math:`(N, *)`
        - output: :math:`(N, *)`

    Returns:
        torch.Tensor

    Examples:
        >>> from pfhedge.nn.functional import bs_european_gamma
        ...
        >>> bs_european_gamma(torch.tensor([-0.1, 0.0, 0.1]), 1.0, 0.2)
        tensor([2.0350, 1.9848, 1.5076])
    """
    s, t, v = broadcast_all(log_moneyness, time_to_maturity, volatility)
    spot = strike * s.exp()
    numerator = npdf(d1(s, t, v))
    denominator = spot * v * t.sqrt()
    output = numerator / denominator
    return torch.where(
        (numerator == 0).logical_and(denominator == 0), torch.zeros_like(output), output
    )


def bs_european_vega(
    log_moneyness: Tensor,
    time_to_maturity: Tensor,
    volatility: Tensor,
    strike: TensorOrScalar,
) -> Tensor:
    """Returns Black-Scholes vega of a European option.

    See :func:`pfhedge.nn.BSEuropeanOption.vega` for details.
    """
    s, t, v = broadcast_all(log_moneyness, time_to_maturity, volatility)
    price = strike * s.exp()
    return npdf(d1(s, t, v)) * price * t.sqrt()


def bs_european_theta(
    log_moneyness: Tensor,
    time_to_maturity: Tensor,
    volatility: Tensor,
    strike: TensorOrScalar,
) -> Tensor:
    """Returns Black-Scholes theta of a European option.

    See :func:`pfhedge.nn.BSEuropeanOption.theta` for details.
    """
    s, t, v = broadcast_all(log_moneyness, time_to_maturity, volatility)
    price = strike * s.exp()
    numerator = -npdf(d1(s, t, v)) * price * v
    denominator = 2 * t.sqrt()
    output = numerator / denominator
    return torch.where(
        (numerator == 0).logical_and(denominator == 0), torch.zeros_like(output), output
    )


def bs_european_binary_price(
    log_moneyness: Tensor,
    time_to_maturity: Tensor,
    volatility: Tensor,
    call: bool = True,
) -> Tensor:
    """Returns Black-Scholes price of a European binary option.

    See :func:`pfhedge.nn.BSEuropeanBinaryOption.price` for details.
    """
    s, t, v = broadcast_all(log_moneyness, time_to_maturity, volatility)

    price = ncdf(d2(s, t, v))
    price = 1.0 - price if not call else price  # put-call parity

    return price


def bs_european_binary_delta(
    log_moneyness: Tensor,
    time_to_maturity: Tensor,
    volatility: Tensor,
    call: bool = True,
    strike: TensorOrScalar = 1.0,
) -> Tensor:
    """Returns Black-Scholes delta of a European binary option.

    See :func:`pfhedge.nn.BSEuropeanBinaryOption.delta` for details.
    """
    s, t, v = broadcast_all(log_moneyness, time_to_maturity, volatility)

    spot = s.exp() * strike

    numerator = npdf(d2(s, t, v))
    denominator = spot * v * t.sqrt()
    delta = numerator / denominator
    delta = torch.where(
        (numerator == 0).logical_and(denominator == 0), torch.zeros_like(delta), delta
    )
    delta = -delta if not call else delta  # put-call parity

    return delta


def bs_european_binary_gamma(
    log_moneyness: Tensor,
    time_to_maturity: Tensor,
    volatility: Tensor,
    call: bool = True,
    strike: TensorOrScalar = 1.0,
) -> Tensor:
    """Returns Black-Scholes gamma of a European binary option.

    See :func:`pfhedge.nn.BSEuropeanBinaryOption.gamma` for details.
    """
    s, t, v = broadcast_all(log_moneyness, time_to_maturity, volatility)
    spot = s.exp() * strike

    d2_tensor = d2(s, t, v)
    w = volatility * time_to_maturity.square()

    gamma = -npdf(d2_tensor).div(w * spot.square()) * (1 + d2_tensor.div(w))

    gamma = -gamma if not call else gamma  # put-call parity

    return gamma


def bs_european_binary_vega(
    log_moneyness: Tensor,
    time_to_maturity: Tensor,
    volatility: Tensor,
    call: bool = True,
    strike: TensorOrScalar = 1.0,
) -> Tensor:
    """Returns Black-Scholes vega of a European binary option.

    See :func:`pfhedge.nn.BSEuropeanBinaryOption.vega` for details.
    """
    gamma = bs_european_binary_gamma(
        log_moneyness=log_moneyness,
        time_to_maturity=time_to_maturity,
        volatility=volatility,
        call=call,
        strike=strike,
    )
    spot = log_moneyness.exp() * strike
    return _bs_vega_gamma_relation(
        gamma, spot=spot, time_to_maturity=time_to_maturity, volatility=volatility
    )


def bs_european_binary_theta(
    log_moneyness: Tensor,
    time_to_maturity: Tensor,
    volatility: Tensor,
    call: bool = True,
    strike: TensorOrScalar = 1.0,
) -> Tensor:
    """Returns Black-Scholes theta of a European binary option.

    See :func:`pfhedge.nn.BSEuropeanBinaryOption.theta` for details.
    """
    gamma = bs_european_binary_gamma(
        log_moneyness=log_moneyness,
        time_to_maturity=time_to_maturity,
        volatility=volatility,
        call=call,
        strike=strike,
    )
    spot = log_moneyness.exp() * strike
    return _bs_theta_gamma_relation(gamma, spot=spot, volatility=volatility)


def bs_american_binary_price(
    log_moneyness: Tensor,
    max_log_moneyness: Tensor,
    time_to_maturity: Tensor,
    volatility: Tensor,
) -> Tensor:
    """Returns Black-Scholes price of an American binary option.

    See :func:`pfhedge.nn.BSAmericanBinaryOption.price` for details.
    """
    # This formula is derived using the results in Section 7.3.3 of Shreve's book.
    # Price is I_2 - I_4 where the interval of integration is [k --> -inf, b].
    # By this substitution we get N([log(S(0) / K) + ...] / sigma T) --> 1.

    s, t, v = broadcast_all(log_moneyness, time_to_maturity, volatility)
    p = ncdf(d2(s, t, v)) + s.exp() * ncdf(d1(s, t, v))

    return p.where(max_log_moneyness < 0, torch.ones_like(p))


def bs_american_binary_delta(
    log_moneyness: Tensor,
    max_log_moneyness: Tensor,
    time_to_maturity: Tensor,
    volatility: Tensor,
    strike: TensorOrScalar,
) -> Tensor:
    """Returns Black-Scholes delta of an American binary option.

    See :func:`pfhedge.nn.BSAmericanBinaryOption.delta` for details.
    """
    s, t, v = broadcast_all(log_moneyness, time_to_maturity, volatility)
    spot = s.exp() * strike

    d1_tensor = d1(s, t, v)
    d2_tensor = d2(s, t, v)
    w = v * t.sqrt()

    # ToDo: fix 0/0 issue
    p = (
        npdf(d2_tensor).div(spot * w)
        + ncdf(d1_tensor).div(strike)
        + npdf(d1_tensor).div(strike * w)
    )
    return p.where(max_log_moneyness < 0, torch.zeros_like(p))


def bs_american_binary_gamma(
    log_moneyness: Tensor,
    max_log_moneyness: Tensor,
    time_to_maturity: Tensor,
    volatility: Tensor,
    strike: TensorOrScalar,
) -> Tensor:
    """Returns Black-Scholes gamma of an American binary option.

    See :func:`pfhedge.nn.BSAmericanBinaryOption.gamma` for details.
    """
    s, t, v = broadcast_all(log_moneyness, time_to_maturity, volatility)
    spot = s.exp() * strike

    d1_tensor = d1(s, t, v)
    d2_tensor = d2(s, t, v)
    w = v * t.sqrt()

    p = (
        -npdf(d2_tensor).div(spot.square() * w)
        - d2_tensor * npdf(d2_tensor).div(spot.square() * w.square())
        + npdf(d1_tensor).div(spot * strike * w)
        - d1_tensor * npdf(d1_tensor).div(spot * strike * w.square())
    )
    return p.where(max_log_moneyness < 0, torch.zeros_like(p))


def bs_american_binary_vega(
    log_moneyness: Tensor,
    max_log_moneyness: Tensor,
    time_to_maturity: Tensor,
    volatility: Tensor,
    strike: TensorOrScalar,
) -> Tensor:
    """Returns Black-Scholes vega of an American binary option.

    See :func:`pfhedge.nn.BSAmericanBinaryOption.vega` for details.
    """
    gamma = bs_american_binary_gamma(
        log_moneyness=log_moneyness,
        max_log_moneyness=max_log_moneyness,
        time_to_maturity=time_to_maturity,
        volatility=volatility,
        strike=strike,
    )
    spot = log_moneyness.exp() * strike
    return _bs_vega_gamma_relation(
        gamma, spot=spot, time_to_maturity=time_to_maturity, volatility=volatility
    )


def bs_american_binary_theta(
    log_moneyness: Tensor,
    max_log_moneyness: Tensor,
    time_to_maturity: Tensor,
    volatility: Tensor,
    strike: TensorOrScalar,
) -> Tensor:
    """Returns Black-Scholes theta of an American binary option.

    See :func:`pfhedge.nn.BSAmericanBinaryOption.theta` for details.
    """
    gamma = bs_american_binary_gamma(
        log_moneyness=log_moneyness,
        max_log_moneyness=max_log_moneyness,
        time_to_maturity=time_to_maturity,
        volatility=volatility,
        strike=strike,
    )
    spot = log_moneyness.exp() * strike
    return _bs_theta_gamma_relation(gamma, spot=spot, volatility=volatility)


def bs_lookback_price(
    log_moneyness: Tensor,
    max_log_moneyness: Tensor,
    time_to_maturity: Tensor,
    volatility: Tensor,
    strike: TensorOrScalar,
) -> Tensor:
    """Returns Black-Scholes price of a lookback option.

    See :func:`pfhedge.nn.BSLookbackOption.price` for details.
    """
    s, m, t, v = map(
        torch.as_tensor,
        (log_moneyness, max_log_moneyness, time_to_maturity, volatility),
    )

    spot = s.exp() * strike
    max = m.exp() * strike
    d1_value = d1(s, t, v)
    d2_value = d2(s, t, v)
    m1 = d1(s - m, t, v)  # d' in the paper
    m2 = d2(s - m, t, v)

    # when max < strike
    price_0 = spot * (
        ncdf(d1_value) + v * t.sqrt() * (d1_value * ncdf(d1_value) + npdf(d1_value))
    ) - strike * ncdf(d2_value)
    # when max >= strike
    price_1 = (
        spot * (ncdf(m1) + v * t.sqrt() * (m1 * ncdf(m1) + npdf(m1)))
        - strike
        + max * (1 - ncdf(m2))
    )

    return torch.where(max < strike, price_0, price_1)


def bs_lookback_delta(
    log_moneyness: Tensor,
    max_log_moneyness: Tensor,
    time_to_maturity: Tensor,
    volatility: Tensor,
    strike: TensorOrScalar,
) -> Tensor:
    """Returns Black-Scholes delta of a lookback option.

    See :func:`pfhedge.nn.BSLookbackOption.delta` for details.
    """
    # TODO(simaki): Calculate analytically
    return autogreek.delta(
        bs_lookback_price,
        log_moneyness=log_moneyness,
        max_log_moneyness=max_log_moneyness,
        time_to_maturity=time_to_maturity,
        volatility=volatility,
        strike=strike,
    )


def bs_lookback_gamma(
    log_moneyness: Tensor,
    max_log_moneyness: Tensor,
    time_to_maturity: Tensor,
    volatility: Tensor,
    strike: TensorOrScalar,
) -> Tensor:
    """Returns Black-Scholes gamma of a lookback option.

    See :func:`pfhedge.nn.BSLookbackOption.gamma` for details.
    """
    # TODO(simaki): Calculate analytically
    return autogreek.gamma(
        bs_lookback_price,
        log_moneyness=log_moneyness,
        max_log_moneyness=max_log_moneyness,
        time_to_maturity=time_to_maturity,
        volatility=volatility,
        strike=strike,
    )


def bs_lookback_vega(
    log_moneyness: Tensor,
    max_log_moneyness: Tensor,
    time_to_maturity: Tensor,
    volatility: Tensor,
    strike: TensorOrScalar,
) -> Tensor:
    """Returns Black-Scholes vega of a lookback option.

    See :func:`pfhedge.nn.BSLookbackOption.vega` for details.
    """
    gamma = bs_lookback_gamma(
        log_moneyness=log_moneyness,
        max_log_moneyness=max_log_moneyness,
        time_to_maturity=time_to_maturity,
        volatility=volatility,
        strike=strike,
    )
    spot = log_moneyness.exp() * strike
    return _bs_vega_gamma_relation(
        gamma, spot=spot, time_to_maturity=time_to_maturity, volatility=volatility
    )


def bs_lookback_theta(
    log_moneyness: Tensor,
    max_log_moneyness: Tensor,
    time_to_maturity: Tensor,
    volatility: Tensor,
    strike: TensorOrScalar,
) -> Tensor:
    """Returns Black-Scholes theta of a lookback option.

    See :func:`pfhedge.nn.BSLookbackOption.theta` for details.
    """
    gamma = bs_lookback_gamma(
        log_moneyness=log_moneyness,
        max_log_moneyness=max_log_moneyness,
        time_to_maturity=time_to_maturity,
        volatility=volatility,
        strike=strike,
    )
    spot = log_moneyness.exp() * strike
    return _bs_theta_gamma_relation(gamma, spot=spot, volatility=volatility)


def box_muller(
    input1: Tensor, input2: Tensor, epsilon: float = 1e-10
) -> Tuple[Tensor, Tensor]:
    r"""Returns two tensors obtained by applying Box-Muller transformation to two input tensors.

    .. math::
        & \mathrm{output1}_i
            = \sqrt{- 2 \log (\mathrm{input1}_i)} \cos(2 \pi \cdot \mathrm{input2}_i) , \\
        & \mathrm{output2}_i
            = \sqrt{- 2 \log (\mathrm{input1}_i)} \sin(2 \pi \cdot \mathrm{input2}_i) .

    Args:
        input1 (torch.Tensor): The first input tensor.
        input2 (torch.Tensor): The second input tensor.
        epsilon (float, default=1e-10): A small constant to avoid evaluating :math:`\log(0)`.
            The tensor ``input1`` will be clamped with this value being the minimum.

    Returns:
        (torch.Tensor, torch.Tensor)
    """
    radius = (-2 * input1.clamp(min=epsilon).log()).sqrt()
    angle = 2 * kPI * input2
    output1 = radius * angle.cos()
    output2 = radius * angle.sin()
    return output1, output2<|MERGE_RESOLUTION|>--- conflicted
+++ resolved
@@ -13,12 +13,7 @@
 from torch.distributions.normal import Normal
 from torch.distributions.utils import broadcast_all
 
-<<<<<<< HEAD
-import pfhedge.autogreek as autogreek
-from pfhedge._utils.bisect import bisect
-=======
 from pfhedge import autogreek
->>>>>>> 98fc9ee1
 from pfhedge._utils.typing import TensorOrScalar
 
 
