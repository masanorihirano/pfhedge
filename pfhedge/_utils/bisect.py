--- conflicted
+++ resolved
@@ -25,15 +25,10 @@
     Args:
         fn (callable[[Tensor], Tensor]): A monotone function.
         target (Tensor): Target of function values.
-<<<<<<< HEAD
-        lower (Tensor or float): Lower bound of binary search. (If cuda is used, cuda Tensor is necessaary.)
-        upper (Tensor or float): Upper bound of binary search. (If cuda is used, cuda Tensor is necessaary.)
-=======
         lower (Tensor or float): Lower bound of binary search.
                                  This must be a CUDA Tensor if fn expects to input a CUDA Tensor.
         upper (Tensor or float): Upper bound of binary search.
                                  This must be a CUDA Tensor if fn expects to input a CUDA Tensor.
->>>>>>> bdd96532
         precision (float, default=1e-6): Precision of output.
         max_iter (int, default 100000): If the number of iterations exceeds this
             value, abort computation and raise RuntimeError.
@@ -113,14 +108,6 @@
     Returns:
         torch.Tensor
     """
-<<<<<<< HEAD
-    fn = lambda volatility: pricer(volatility=volatility, **params)
-    return bisect(
-        fn,
-        price,
-        torch.as_tensor(lower, device=price.device),
-        torch.as_tensor(upper, device=price.device),
-=======
 
     def fn(volatility: Tensor) -> Tensor:
         return pricer(volatility=volatility, **params)
@@ -130,7 +117,6 @@
         price,
         torch.as_tensor(lower).to(price),
         torch.as_tensor(upper).to(price),
->>>>>>> bdd96532
         precision=precision,
         max_iter=max_iter,
     )